// Copyright (c) 2015-2016 Vector 35 LLC
//
// Permission is hereby granted, free of charge, to any person obtaining a copy
// of this software and associated documentation files (the "Software"), to
// deal in the Software without restriction, including without limitation the
// rights to use, copy, modify, merge, publish, distribute, sublicense, and/or
// sell copies of the Software, and to permit persons to whom the Software is
// furnished to do so, subject to the following conditions:
//
// The above copyright notice and this permission notice shall be included in
// all copies or substantial portions of the Software.
//
// THE SOFTWARE IS PROVIDED "AS IS", WITHOUT WARRANTY OF ANY KIND, EXPRESS OR
// IMPLIED, INCLUDING BUT NOT LIMITED TO THE WARRANTIES OF MERCHANTABILITY,
// FITNESS FOR A PARTICULAR PURPOSE AND NONINFRINGEMENT. IN NO EVENT SHALL THE
// AUTHORS OR COPYRIGHT HOLDERS BE LIABLE FOR ANY CLAIM, DAMAGES OR OTHER
// LIABILITY, WHETHER IN AN ACTION OF CONTRACT, TORT OR OTHERWISE, ARISING
// FROM, OUT OF OR IN CONNECTION WITH THE SOFTWARE OR THE USE OR OTHER DEALINGS
// IN THE SOFTWARE.

#ifndef __BINARYNINJACORE_H__
#define __BINARYNINJACORE_H__

#include <stdint.h>
#include <stddef.h>
#include <stdlib.h>

#ifdef __GNUC__
#  ifdef BINARYNINJACORE_LIBRARY
#    define BINARYNINJACOREAPI __attribute__((visibility("default")))
#  else
#    define BINARYNINJACOREAPI
#  endif
#  define BINARYNINJAPLUGIN __attribute__((visibility("default")))
#else
#ifdef _MSC_VER
#  ifdef BINARYNINJACORE_LIBRARY
#    define BINARYNINJACOREAPI __declspec(dllexport)
#  else
#    define BINARYNINJACOREAPI
#  endif
#  define BINARYNINJAPLUGIN __declspec(dllexport)
#else
#define BINARYNINJACOREAPI
#endif
#endif

#ifdef WIN32
#define PATH_SEP "\\"
#else
#define PATH_SEP "/"
#endif

#define BN_MAX_INSTRUCTION_LENGTH   256
#define BN_DEFAULT_NSTRUCTION_LENGTH 16
#define BN_DEFAULT_OPCODE_DISPLAY   8
#define BN_MAX_INSTRUCTION_BRANCHES 3

#define BN_MAX_STORED_DATA_LENGTH   0x3fffffff
#define BN_NULL_ID                  -1

#define LLIL_TEMP(n)                (0x80000000 | (uint32_t)(n))
#define LLIL_REG_IS_TEMP(n)         (((n) & 0x80000000) != 0)
#define LLIL_GET_TEMP_REG_INDEX(n)  ((n) & 0x7fffffff)
#define BN_INVALID_REGISTER         0xffffffff

#define BN_INVALID_OPERAND          0xffffffff

#define BN_INVALID_EXPR             ((size_t)-1)

#define BN_DEFAULT_MIN_STRING_LENGTH 4
#define BN_MAX_STRING_LENGTH         128

<<<<<<< HEAD
#define LLVM_SVCS_CB_NOTE 0
#define LLVM_SVCS_CB_WARNING 1
#define LLVM_SVCS_CB_ERROR 2

#define LLVM_SVCS_DIALECT_UNSPEC 0
#define LLVM_SVCS_DIALECT_ATT 1
#define LLVM_SVCS_DIALECT_INTEL 2

#define LLVM_SVCS_CM_DEFAULT 0
#define LLVM_SVCS_CM_SMALL 1
#define LLVM_SVCS_CM_KERNEL 2
#define LLVM_SVCS_CM_MEDIUM 3
#define LLVM_SVCS_CM_LARGE 4

#define LLVM_SVCS_RM_STATIC 0
#define LLVM_SVCS_RM_PIC 1
#define LLVM_SVCS_RM_DYNAMIC_NO_PIC 2
=======
#define BN_MAX_VARIABLE_OFFSET       0x7fffffffffLL
#define BN_MAX_VARIABLE_INDEX        0xfffff
>>>>>>> 66c7acca

#ifdef __cplusplus
extern "C"
{
#endif
	enum BNPluginLoadOrder
	{
		EarlyPluginLoadOrder,
		NormalPluginLoadOrder,
		LatePluginLoadOrder
	};

	typedef bool (*BNCorePluginInitFunction)(void);
	typedef void (*BNCorePluginDependencyFunction)(void);

	struct BNDataBuffer;
	struct BNBinaryView;
	struct BNBinaryViewType;
	struct BNBinaryReader;
	struct BNBinaryWriter;
	struct BNFileMetadata;
	struct BNTransform;
	struct BNArchitecture;
	struct BNFunction;
	struct BNBasicBlock;
	struct BNFunctionGraph;
	struct BNFunctionGraphBlock;
	struct BNSymbol;
	struct BNTemporaryFile;
	struct BNLowLevelILFunction;
	struct BNMediumLevelILFunction;
	struct BNType;
	struct BNStructure;
	struct BNNamedTypeReference;
	struct BNEnumeration;
	struct BNCallingConvention;
	struct BNPlatform;
	struct BNAnalysisCompletionEvent;
	struct BNDisassemblySettings;
	struct BNScriptingProvider;
	struct BNScriptingInstance;
	struct BNMainThreadAction;
	struct BNBackgroundTask;
	struct BNRepository;
	struct BNRepoPlugin;
	struct BNRepositoryManager;

	typedef bool (*BNLoadPluginCallback)(const char* repoPath, const char* pluginPath, void* ctx);

	//! Console log levels
	enum BNLogLevel
	{
		DebugLog = 0,   //! Debug logging level, most verbose logging level
		InfoLog = 1,    //! Information logging level, default logging level
		WarningLog = 2, //! Warning logging level, messages show with warning icon in the UI
		ErrorLog = 3,   //! Error logging level, messages show with error icon in the UI
		AlertLog = 4    //! Alert logging level, messages are displayed with popup message box in the UI
	};

	enum BNEndianness
	{
		LittleEndian = 0,
		BigEndian = 1
	};

	enum BNModificationStatus
	{
		Original = 0,
		Changed = 1,
		Inserted = 2
	};

	enum BNTransformType
	{
		BinaryCodecTransform = 0, // Two-way transform of data, binary input/output
		TextCodecTransform = 1, // Two-way transform of data, encoder output is text
		UnicodeCodecTransform = 2, // Two-way transform of data, encoder output is Unicode string (as UTF8)
		DecodeTransform = 3, // One-way decode only
		BinaryEncodeTransform = 4, // One-way encode only, output is binary
		TextEncodeTransform = 5, // One-way encode only, output is text
		EncryptTransform = 6, // Two-way encryption
		InvertingTransform = 7, // Transform that can be undone by performing twice
		HashTransform = 8 // Hash function
	};

	enum BNBranchType
	{
		UnconditionalBranch = 0,
		FalseBranch = 1,
		TrueBranch = 2,
		CallDestination = 3,
		FunctionReturn = 4,
		SystemCall = 5,
		IndirectBranch = 6,
		UnresolvedBranch = 127
	};

	enum BNInstructionTextTokenType
	{
		TextToken = 0,
		InstructionToken = 1,
		OperandSeparatorToken = 2,
		RegisterToken = 3,
		IntegerToken = 4,
		PossibleAddressToken = 5,
		BeginMemoryOperandToken = 6,
		EndMemoryOperandToken = 7,
		FloatingPointToken = 8,
		AnnotationToken = 9,
		CodeRelativeAddressToken = 10,
		ArgumentNameToken = 11,
		HexDumpByteValueToken = 12,
		HexDumpSkippedByteToken = 13,
		HexDumpInvalidByteToken = 14,
		HexDumpTextToken = 15,
		OpcodeToken = 16,
		StringToken = 17,
		CharacterConstantToken = 18,
		KeywordToken = 19,
		TypeNameToken = 20,
		FieldNameToken = 21,

		// The following are output by the analysis system automatically, these should
		// not be used directly by the architecture plugins
		CodeSymbolToken = 64,
		DataSymbolToken = 65,
		LocalVariableToken = 66,
		ImportToken = 67,
		AddressDisplayToken = 68
	};

	enum BNInstructionTextTokenContext
	{
		NoTokenContext = 0,
		LocalVariableTokenContext = 1,
		DataVariableTokenContext = 2,
		FunctionReturnTokenContext = 3,
		ArgumentTokenContext = 4
	};

	enum BNLinearDisassemblyLineType
	{
		BlankLineType,
		CodeDisassemblyLineType,
		DataVariableLineType,
		HexDumpLineType,
		FunctionHeaderLineType,
		FunctionHeaderStartLineType,
		FunctionHeaderEndLineType,
		FunctionContinuationLineType,
		LocalVariableLineType,
		LocalVariableListEndLineType,
		FunctionEndLineType,
		NoteStartLineType,
		NoteLineType,
		NoteEndLineType,
		SectionStartLineType,
		SectionEndLineType,
		SectionSeparatorLineType,
		NonContiguousSeparatorLineType
	};

	enum BNSymbolType
	{
		FunctionSymbol = 0,
		ImportAddressSymbol = 1,
		ImportedFunctionSymbol = 2,
		DataSymbol = 3,
		ImportedDataSymbol = 4
	};

	enum BNActionType
	{
		TemporaryAction = 0,
		DataModificationAction = 1,
		AnalysisAction = 2,
		DataModificationAndAnalysisAction = 3
	};

	enum BNLowLevelILOperation
	{
		LLIL_NOP,
		LLIL_SET_REG, // Not valid in SSA form (see LLIL_SET_REG_SSA)
		LLIL_SET_REG_SPLIT, // Not valid in SSA form (see LLIL_SET_REG_SPLIT_SSA)
		LLIL_SET_FLAG, // Not valid in SSA form (see LLIL_SET_FLAG_SSA)
		LLIL_LOAD, // Not valid in SSA form (see LLIL_LOAD_SSA)
		LLIL_STORE, // Not valid in SSA form (see LLIL_STORE_SSA)
		LLIL_PUSH, // Not valid in SSA form (expanded)
		LLIL_POP, // Not valid in SSA form (expanded)
		LLIL_REG, // Not valid in SSA form (see LLIL_REG_SSA)
		LLIL_CONST,
		LLIL_FLAG, // Not valid in SSA form (see LLIL_FLAG_SSA)
		LLIL_FLAG_BIT, // Not valid in SSA form (see LLIL_FLAG_BIT_SSA)
		LLIL_ADD,
		LLIL_ADC,
		LLIL_SUB,
		LLIL_SBB,
		LLIL_AND,
		LLIL_OR,
		LLIL_XOR,
		LLIL_LSL,
		LLIL_LSR,
		LLIL_ASR,
		LLIL_ROL,
		LLIL_RLC,
		LLIL_ROR,
		LLIL_RRC,
		LLIL_MUL,
		LLIL_MULU_DP,
		LLIL_MULS_DP,
		LLIL_DIVU,
		LLIL_DIVU_DP,
		LLIL_DIVS,
		LLIL_DIVS_DP,
		LLIL_MODU,
		LLIL_MODU_DP,
		LLIL_MODS,
		LLIL_MODS_DP,
		LLIL_NEG,
		LLIL_NOT,
		LLIL_SX,
		LLIL_ZX,
		LLIL_JUMP,
		LLIL_JUMP_TO,
		LLIL_CALL,
		LLIL_RET,
		LLIL_NORET,
		LLIL_IF,
		LLIL_GOTO,
		LLIL_FLAG_COND, // Valid only in Lifted IL
		LLIL_CMP_E,
		LLIL_CMP_NE,
		LLIL_CMP_SLT,
		LLIL_CMP_ULT,
		LLIL_CMP_SLE,
		LLIL_CMP_ULE,
		LLIL_CMP_SGE,
		LLIL_CMP_UGE,
		LLIL_CMP_SGT,
		LLIL_CMP_UGT,
		LLIL_TEST_BIT,
		LLIL_BOOL_TO_INT,
		LLIL_SYSCALL,
		LLIL_BP,
		LLIL_TRAP,
		LLIL_UNDEF,
		LLIL_UNIMPL,
		LLIL_UNIMPL_MEM,

		// The following instructions are only used in SSA form
		LLIL_SET_REG_SSA,
		LLIL_SET_REG_SSA_PARTIAL,
		LLIL_SET_REG_SPLIT_SSA,
		LLIL_REG_SPLIT_DEST_SSA, // Only valid within an LLIL_SET_REG_SPLIT_SSA instruction
		LLIL_REG_SSA,
		LLIL_REG_SSA_PARTIAL,
		LLIL_SET_FLAG_SSA,
		LLIL_FLAG_SSA,
		LLIL_FLAG_BIT_SSA,
		LLIL_CALL_SSA,
		LLIL_SYSCALL_SSA,
		LLIL_CALL_PARAM_SSA, // Only valid within the LLIL_CALL_SSA or LLIL_SYSCALL_SSA instructions
		LLIL_CALL_STACK_SSA, // Only valid within the LLIL_CALL_SSA or LLIL_SYSCALL_SSA instructions
		LLIL_CALL_OUTPUT_SSA, // Only valid within the LLIL_CALL_SSA or LLIL_SYSCALL_SSA instructions
		LLIL_LOAD_SSA,
		LLIL_STORE_SSA,
		LLIL_REG_PHI,
		LLIL_FLAG_PHI,
		LLIL_MEM_PHI
	};

	enum BNLowLevelILFlagCondition
	{
		LLFC_E,
		LLFC_NE,
		LLFC_SLT,
		LLFC_ULT,
		LLFC_SLE,
		LLFC_ULE,
		LLFC_SGE,
		LLFC_UGE,
		LLFC_SGT,
		LLFC_UGT,
		LLFC_NEG,
		LLFC_POS,
		LLFC_O,
		LLFC_NO
	};

	enum BNFlagRole
	{
		SpecialFlagRole = 0,
		ZeroFlagRole = 1,
		PositiveSignFlagRole = 2,
		NegativeSignFlagRole = 3,
		CarryFlagRole = 4,
		OverflowFlagRole = 5,
		HalfCarryFlagRole = 6,
		EvenParityFlagRole = 7,
		OddParityFlagRole = 8
	};

	enum BNFunctionGraphType
	{
		NormalFunctionGraph = 0,
		LowLevelILFunctionGraph = 1,
		LiftedILFunctionGraph = 2,
		LowLevelILSSAFormFunctionGraph = 3,
		MediumLevelILFunctionGraph = 4,
		MediumLevelILSSAFormFunctionGraph = 5,
		MappedMediumLevelILFunctionGraph = 6,
		MappedMediumLevelILSSAFormFunctionGraph = 7
	};

	enum BNDisassemblyOption
	{
		ShowAddress = 0,
		ShowOpcode = 1,
		ExpandLongOpcode = 2,

		// Linear disassembly options
		GroupLinearDisassemblyFunctions = 64,

		// Debugging options
		ShowFlagUsage = 128
	};

	enum BNTypeClass
	{
		VoidTypeClass = 0,
		BoolTypeClass = 1,
		IntegerTypeClass = 2,
		FloatTypeClass = 3,
		StructureTypeClass = 4,
		EnumerationTypeClass = 5,
		PointerTypeClass = 6,
		ArrayTypeClass = 7,
		FunctionTypeClass = 8,
		VarArgsTypeClass = 9,
		ValueTypeClass = 10,
		NamedTypeReferenceClass = 11
	};

	enum BNNamedTypeReferenceClass
	{
		UnknownNamedTypeClass = 0,
		TypedefNamedTypeClass = 1,
		ClassNamedTypeClass = 2,
		StructNamedTypeClass = 3,
		UnionNamedTypeClass = 4,
		EnumNamedTypeClass = 5
	};

	enum BNStructureType
	{
		ClassStructureType = 0,
		StructStructureType = 1,
		UnionStructureType = 2
	};

	enum BNMemberScope {
		NoScope,
		StaticScope,
		VirtualScope,
		ThunkScope
	};

	enum BNMemberAccess
	{
		NoAccess,
		PrivateAccess,
		ProtectedAccess,
		PublicAccess
	};

	enum BNReferenceType
	{
		PointerReferenceType = 0,
		ReferenceReferenceType = 1,
		RValueReferenceType = 2,
		NoReference = 3
	};

	enum BNPointerSuffix
	{
		Ptr64Suffix,
		UnalignedSuffix,
		RestrictSuffix,
		ReferenceSuffix,
		LvalueSuffix
	};

	enum BNNameType
	{
		NoNameType,
		ConstructorNameType,
		DestructorNameType,
		OperatorNewNameType,
		OperatorDeleteNameType,
		OperatorAssignNameType,
		OperatorRightShiftNameType,
		OperatorLeftShiftNameType,
		OperatorNotNameType,
		OperatorEqualNameType,
		OperatorNotEqualNameType,
		OperatorArrayNameType,
		OperatorArrowNameType,
		OperatorStarNameType,
		OperatorIncrementNameType,
		OperatorDecrementNameType,
		OperatorMinusNameType,
		OperatorPlusNameType,
		OperatorBitAndNameType,
		OperatorArrowStarNameType,
		OperatorDivideNameType,
		OperatorModulusNameType,
		OperatorLessThanNameType,
		OperatorLessThanEqualNameType,
		OperatorGreaterThanNameType,
		OperatorGreaterThanEqualNameType,
		OperatorCommaNameType,
		OperatorParenthesesNameType,
		OperatorTildeNameType,
		OperatorXorNameType,
		OperatorBitOrNameType,
		OperatorLogicalAndNameType,
		OperatorLogicalOrNameType,
		OperatorStarEqualNameType,
		OperatorPlusEqualNameType,
		OperatorMinusEqualNameType,
		OperatorDivideEqualNameType,
		OperatorModulusEqualNameType,
		OperatorRightShiftEqualNameType,
		OperatorLeftShiftEqualNameType,
		OperatorAndEqualNameType,
		OperatorOrEqualNameType,
		OperatorXorEqualNameType,
		VFTableNameType,
		VBTableNameType,
		VCallNameType,
		TypeofNameType,
		LocalStaticGuardNameType,
		StringNameType,
		VBaseDestructorNameType,
		VectorDeletingDestructorNameType,
		DefaultConstructorClosureNameType,
		ScalarDeletingDestructorNameType,
		VectorConstructorIteratorNameType,
		VectorDestructorIteratorNameType,
		VectorVBaseConstructorIteratoreNameType,
		VirtualDisplacementMapNameType,
		EHVectorConstructorIteratorNameType,
		EHVectorDestructorIteratorNameType,
		EHVectorVBaseConstructorIteratorNameType,
		CopyConstructorClosureNameType,
		UDTReturningNameType,
		LocalVFTableNameType,
		LocalVFTableConstructorClosureNameType,
		OperatorNewArrayNameType,
		OperatorDeleteArrayNameType,
		PlacementDeleteClosureNameType,
		PlacementDeleteClosureArrayNameType,
		OperatorReturnTypeNameType,
		RttiTypeDescriptor,
		RttiBaseClassDescriptor,
		RttiBaseClassArray,
		RttiClassHeirarchyDescriptor,
		RttiCompleteObjectLocator,
		OperatorUnaryMinusNameType,
		OperatorUnaryPlusNameType,
		OperatorUnaryBitAndNameType,
		OperatorUnaryStarNameType
	};

	enum BNCallingConventionName
	{
		NoCallingConvention,
		CdeclCallingConvention,
		PascalCallingConvention,
		ThisCallCallingConvention,
		STDCallCallingConvention,
		FastcallCallingConvention,
		CLRCallCallingConvention,
		EabiCallCallingConvention,
		VectorCallCallingConvention
	};

	enum BNStringType
	{
		AsciiString = 0,
		Utf16String = 1,
		Utf32String = 2
	};

	enum BNIntegerDisplayType
	{
		DefaultIntegerDisplayType,
		BinaryDisplayType,
		SignedOctalDisplayType,
		UnsignedOctalDisplayType,
		SignedDecimalDisplayType,
		UnsignedDecimalDisplayType,
		SignedHexadecimalDisplayType,
		UnsignedHexadecimalDisplayType,
		CharacterConstantDisplayType
	};

	struct BNLowLevelILInstruction
	{
		BNLowLevelILOperation operation;
		size_t size;
		uint32_t flags;
		uint32_t sourceOperand;
		uint64_t operands[4];
		uint64_t address;
	};

	struct BNLowLevelILLabel
	{
		bool resolved;
		size_t ref;
		size_t operand;
	};

	enum BNImplicitRegisterExtend
	{
		NoExtend,
		ZeroExtendToFullWidth,
		SignExtendToFullWidth
	};

	struct BNRegisterInfo
	{
		uint32_t fullWidthRegister;
		size_t offset;
		size_t size;
		BNImplicitRegisterExtend extend;
	};

	enum BNRegisterValueType
	{
		UndeterminedValue,
		EntryValue,
		ConstantValue,
		StackFrameOffset,
		ReturnAddressValue,

		// The following are only valid in BNPossibleValueSet
		SignedRangeValue,
		UnsignedRangeValue,
		LookupTableValue,
		InSetOfValues,
		NotInSetOfValues
	};

	enum BNPluginOrigin
	{
		OfficialPluginOrigin,
		CommunityPluginOrigin,
		OtherPluginOrigin
	};

	enum BNPluginUpdateStatus
	{
		UpToDatePluginStatus,
		UpdatesAvailablePluginStatus
	};

	enum BNPluginType
	{
		CorePluginType,
		UiPluginType,
		ArchitecturePluginType,
		BinaryViewPluginType
	};

	struct BNLookupTableEntry
	{
		int64_t* fromValues;
		size_t fromCount;
		int64_t toValue;
	};

	struct BNRegisterValue
	{
		BNRegisterValueType state;
		int64_t value;
	};

	struct BNValueRange
	{
		uint64_t start, end, step;
	};

	struct BNPossibleValueSet
	{
		BNRegisterValueType state;
		int64_t value;
		BNValueRange* ranges;
		int64_t* valueSet;
		BNLookupTableEntry* table;
		size_t count;
	};

	struct BNRegisterOrConstant
	{
		bool constant;
		uint32_t reg;
		uint64_t value;
	};

	struct BNDataVariable
	{
		uint64_t address;
		BNType* type;
		bool autoDiscovered;
	};

	enum BNMediumLevelILOperation
	{
		MLIL_NOP,
		MLIL_SET_VAR, // Not valid in SSA form (see MLIL_SET_VAR_SSA)
		MLIL_SET_VAR_FIELD, // Not valid in SSA form (see MLIL_SET_VAR_FIELD)
		MLIL_SET_VAR_SPLIT, // Not valid in SSA form (see MLIL_SET_VAR_SPLIT_SSA)
		MLIL_LOAD, // Not valid in SSA form (see MLIL_LOAD_SSA)
		MLIL_STORE, // Not valid in SSA form (see MLIL_STORE_SSA)
		MLIL_VAR, // Not valid in SSA form (see MLIL_VAR_SSA)
		MLIL_VAR_FIELD, // Not valid in SSA form (see MLIL_VAR_SSA_FIELD)
		MLIL_ADDRESS_OF,
		MLIL_ADDRESS_OF_FIELD,
		MLIL_CONST,
		MLIL_ADD,
		MLIL_ADC,
		MLIL_SUB,
		MLIL_SBB,
		MLIL_AND,
		MLIL_OR,
		MLIL_XOR,
		MLIL_LSL,
		MLIL_LSR,
		MLIL_ASR,
		MLIL_ROL,
		MLIL_RLC,
		MLIL_ROR,
		MLIL_RRC,
		MLIL_MUL,
		MLIL_MULU_DP,
		MLIL_MULS_DP,
		MLIL_DIVU,
		MLIL_DIVU_DP,
		MLIL_DIVS,
		MLIL_DIVS_DP,
		MLIL_MODU,
		MLIL_MODU_DP,
		MLIL_MODS,
		MLIL_MODS_DP,
		MLIL_NEG,
		MLIL_NOT,
		MLIL_SX,
		MLIL_ZX,
		MLIL_JUMP,
		MLIL_JUMP_TO,
		MLIL_CALL, // Not valid in SSA form (see MLIL_CALL_SSA)
		MLIL_CALL_UNTYPED, // Not valid in SSA form (see MLIL_CALL_UNTYPED_SSA)
		MLIL_CALL_OUTPUT, // Only valid within MLIL_CALL or MLIL_SYSCALL family instructions
		MLIL_CALL_PARAM, // Only valid within MLIL_CALL or MLIL_SYSCALL family instructions
		MLIL_RET, // Not valid in SSA form (see MLIL_RET_SSA)
		MLIL_NORET,
		MLIL_IF,
		MLIL_GOTO,
		MLIL_CMP_E,
		MLIL_CMP_NE,
		MLIL_CMP_SLT,
		MLIL_CMP_ULT,
		MLIL_CMP_SLE,
		MLIL_CMP_ULE,
		MLIL_CMP_SGE,
		MLIL_CMP_UGE,
		MLIL_CMP_SGT,
		MLIL_CMP_UGT,
		MLIL_TEST_BIT,
		MLIL_BOOL_TO_INT,
		MLIL_SYSCALL, // Not valid in SSA form (see MLIL_SYSCALL_SSA)
		MLIL_SYSCALL_UNTYPED, // Not valid in SSA form (see MLIL_SYSCALL_UNTYPED_SSA)
		MLIL_BP,
		MLIL_TRAP,
		MLIL_UNDEF,
		MLIL_UNIMPL,
		MLIL_UNIMPL_MEM,

		// The following instructions are only used in SSA form
		MLIL_SET_VAR_SSA,
		MLIL_SET_VAR_SSA_FIELD,
		MLIL_SET_VAR_SPLIT_SSA,
		MLIL_SET_VAR_ALIASED,
		MLIL_SET_VAR_ALIASED_FIELD,
		MLIL_VAR_SSA,
		MLIL_VAR_SSA_FIELD,
		MLIL_VAR_ALIASED,
		MLIL_VAR_ALIASED_FIELD,
		MLIL_CALL_SSA,
		MLIL_CALL_UNTYPED_SSA,
		MLIL_SYSCALL_SSA,
		MLIL_SYSCALL_UNTYPED_SSA,
		MLIL_CALL_PARAM_SSA, // Only valid within the MLIL_CALL_SSA, MLIL_SYSCALL_SSA family instructions
		MLIL_CALL_OUTPUT_SSA, // Only valid within the MLIL_CALL_SSA or MLIL_SYSCALL_SSA family instructions
		MLIL_LOAD_SSA,
		MLIL_STORE_SSA,
		MLIL_VAR_PHI,
		MLIL_MEM_PHI
	};

	struct BNMediumLevelILInstruction
	{
		BNMediumLevelILOperation operation;
		size_t size;
		uint64_t operands[5];
		uint64_t address;
	};

	struct BNMediumLevelILLabel
	{
		bool resolved;
		size_t ref;
		size_t operand;
	};

	enum BNVariableSourceType
	{
		StackVariableSourceType,
		RegisterVariableSourceType,
		FlagVariableSourceType
	};

	struct BNVariable
	{
		BNVariableSourceType type;
		uint32_t index;
		int64_t storage;
	};

	// Callbacks
	struct BNLogListener
	{
		void* context;
		void (*log)(void* ctxt, BNLogLevel level, const char* msg);
		void (*close)(void* ctxt);
		BNLogLevel (*getLogLevel)(void* ctxt);
	};

	struct BNNavigationHandler
	{
		void* context;
		char* (*getCurrentView)(void* ctxt);
		uint64_t (*getCurrentOffset)(void* ctxt);
		bool (*navigate)(void* ctxt, const char* view, uint64_t offset);
	};

	struct BNQualifiedName
	{
		char** name;
		size_t nameCount;
	};

	struct BNBinaryDataNotification
	{
		void* context;
		void (*dataWritten)(void* ctxt, BNBinaryView* view, uint64_t offset, size_t len);
		void (*dataInserted)(void* ctxt, BNBinaryView* view, uint64_t offset, size_t len);
		void (*dataRemoved)(void* ctxt, BNBinaryView* view, uint64_t offset, uint64_t len);
		void (*functionAdded)(void* ctxt, BNBinaryView* view, BNFunction* func);
		void (*functionRemoved)(void* ctxt, BNBinaryView* view, BNFunction* func);
		void (*functionUpdated)(void* ctxt, BNBinaryView* view, BNFunction* func);
		void (*dataVariableAdded)(void* ctxt, BNBinaryView* view, BNDataVariable* var);
		void (*dataVariableRemoved)(void* ctxt, BNBinaryView* view, BNDataVariable* var);
		void (*dataVariableUpdated)(void* ctxt, BNBinaryView* view, BNDataVariable* var);
		void (*stringFound)(void* ctxt, BNBinaryView* view, BNStringType type, uint64_t offset, size_t len);
		void (*stringRemoved)(void* ctxt, BNBinaryView* view, BNStringType type, uint64_t offset, size_t len);
		void (*typeDefined)(void* ctxt, BNBinaryView* view, BNQualifiedName* name, BNType* type);
		void (*typeUndefined)(void* ctxt, BNBinaryView* view, BNQualifiedName* name, BNType* type);
	};

	struct BNFileAccessor
	{
		void* context;
		uint64_t (*getLength)(void* ctxt);
		size_t (*read)(void* ctxt, void* dest, uint64_t offset, size_t len);
		size_t (*write)(void* ctxt, uint64_t offset, const void* src, size_t len);
	};

	struct BNCustomBinaryView
	{
		void* context;
		bool (*init)(void* ctxt);
		void (*freeObject)(void* ctxt);
		size_t (*read)(void* ctxt, void* dest, uint64_t offset, size_t len);
		size_t (*write)(void* ctxt, uint64_t offset, const void* src, size_t len);
		size_t (*insert)(void* ctxt, uint64_t offset, const void* src, size_t len);
		size_t (*remove)(void* ctxt, uint64_t offset, uint64_t len);
		BNModificationStatus (*getModification)(void* ctxt, uint64_t offset);
		bool (*isValidOffset)(void* ctxt, uint64_t offset);
		bool (*isOffsetReadable)(void* ctxt, uint64_t offset);
		bool (*isOffsetWritable)(void* ctxt, uint64_t offset);
		bool (*isOffsetExecutable)(void* ctxt, uint64_t offset);
		bool (*isOffsetBackedByFile)(void* ctxt, uint64_t offset);
		uint64_t (*getNextValidOffset)(void* ctxt, uint64_t offset);
		uint64_t (*getStart)(void* ctxt);
		uint64_t (*getLength)(void* ctxt);
		uint64_t (*getEntryPoint)(void* ctxt);
		bool (*isExecutable)(void* ctxt);
		BNEndianness (*getDefaultEndianness)(void* ctxt);
		size_t (*getAddressSize)(void* ctxt);
		bool (*save)(void* ctxt, BNFileAccessor* accessor);
	};

	struct BNCustomBinaryViewType
	{
		void* context;
		BNBinaryView* (*create)(void* ctxt, BNBinaryView* data);
		bool (*isValidForData)(void* ctxt, BNBinaryView* data);
	};

	struct BNTransformParameterInfo
	{
		char* name;
		char* longName;
		size_t fixedLength; // Variable length if zero
	};

	struct BNTransformParameter
	{
		const char* name;
		BNDataBuffer* value;
	};

	struct BNCustomTransform
	{
		void* context;
		BNTransformParameterInfo* (*getParameters)(void* ctxt, size_t* count);
		void (*freeParameters)(BNTransformParameterInfo* params, size_t count);
		bool (*decode)(void* ctxt, BNDataBuffer* input, BNDataBuffer* output, BNTransformParameter* params, size_t paramCount);
		bool (*encode)(void* ctxt, BNDataBuffer* input, BNDataBuffer* output, BNTransformParameter* params, size_t paramCount);
	};

	struct BNInstructionInfo
	{
		size_t length;
		size_t branchCount;
		bool branchDelay;
		BNBranchType branchType[BN_MAX_INSTRUCTION_BRANCHES];
		uint64_t branchTarget[BN_MAX_INSTRUCTION_BRANCHES];
		BNArchitecture* branchArch[BN_MAX_INSTRUCTION_BRANCHES]; // If null, same architecture as instruction
	};

	struct BNInstructionTextToken
	{
		BNInstructionTextTokenType type;
		char* text;
		uint64_t value;
		size_t size, operand;
		BNInstructionTextTokenContext context;
		uint64_t address;
	};

	struct BNInstructionTextLine
	{
		BNInstructionTextToken* tokens;
		size_t count;
	};

	struct BNCustomArchitecture
	{
		void* context;
		void (*init)(void* context, BNArchitecture* obj);
		BNEndianness (*getEndianness)(void* ctxt);
		size_t (*getAddressSize)(void* ctxt);
		size_t (*getDefaultIntegerSize)(void* ctxt);
		size_t (*getMaxInstructionLength)(void* ctxt);
		size_t (*getOpcodeDisplayLength)(void* ctxt);
		BNArchitecture* (*getAssociatedArchitectureByAddress)(void* ctxt, uint64_t* addr);
		bool (*getInstructionInfo)(void* ctxt, const uint8_t* data, uint64_t addr, size_t maxLen, BNInstructionInfo* result);
		bool (*getInstructionText)(void* ctxt, const uint8_t* data, uint64_t addr, size_t* len,
		                           BNInstructionTextToken** result, size_t* count);
		void (*freeInstructionText)(BNInstructionTextToken* tokens, size_t count);
		bool (*getInstructionLowLevelIL)(void* ctxt, const uint8_t* data, uint64_t addr, size_t* len, BNLowLevelILFunction* il);
		char* (*getRegisterName)(void* ctxt, uint32_t reg);
		char* (*getFlagName)(void* ctxt, uint32_t flag);
		char* (*getFlagWriteTypeName)(void* ctxt, uint32_t flags);
		uint32_t* (*getFullWidthRegisters)(void* ctxt, size_t* count);
		uint32_t* (*getAllRegisters)(void* ctxt, size_t* count);
		uint32_t* (*getAllFlags)(void* ctxt, size_t* count);
		uint32_t* (*getAllFlagWriteTypes)(void* ctxt, size_t* count);
		BNFlagRole (*getFlagRole)(void* ctxt, uint32_t flag);
		uint32_t* (*getFlagsRequiredForFlagCondition)(void* ctxt, BNLowLevelILFlagCondition cond, size_t* count);
		uint32_t* (*getFlagsWrittenByFlagWriteType)(void* ctxt, uint32_t writeType, size_t* count);
		size_t (*getFlagWriteLowLevelIL)(void* ctxt, BNLowLevelILOperation op, size_t size, uint32_t flagWriteType,
			uint32_t flag, BNRegisterOrConstant* operands, size_t operandCount, BNLowLevelILFunction* il);
		size_t (*getFlagConditionLowLevelIL)(void* ctxt, BNLowLevelILFlagCondition cond, BNLowLevelILFunction* il);
		void (*freeRegisterList)(void* ctxt, uint32_t* regs);
		void (*getRegisterInfo)(void* ctxt, uint32_t reg, BNRegisterInfo* result);
		uint32_t (*getStackPointerRegister)(void* ctxt);
		uint32_t (*getLinkRegister)(void* ctxt);

		bool (*assemble)(void* ctxt, const char* code, uint64_t addr, BNDataBuffer* result, char** errors);

		bool (*isNeverBranchPatchAvailable)(void* ctxt, const uint8_t* data, uint64_t addr, size_t len);
		bool (*isAlwaysBranchPatchAvailable)(void* ctxt, const uint8_t* data, uint64_t addr, size_t len);
		bool (*isInvertBranchPatchAvailable)(void* ctxt, const uint8_t* data, uint64_t addr, size_t len);
		bool (*isSkipAndReturnZeroPatchAvailable)(void* ctxt, const uint8_t* data, uint64_t addr, size_t len);
		bool (*isSkipAndReturnValuePatchAvailable)(void* ctxt, const uint8_t* data, uint64_t addr, size_t len);

		bool (*convertToNop)(void* ctxt, uint8_t* data, uint64_t addr, size_t len);
		bool (*alwaysBranch)(void* ctxt, uint8_t* data, uint64_t addr, size_t len);
		bool (*invertBranch)(void* ctxt, uint8_t* data, uint64_t addr, size_t len);
		bool (*skipAndReturnValue)(void* ctxt, uint8_t* data, uint64_t addr, size_t len, uint64_t value);
	};

	struct BNBasicBlockEdge
	{
		BNBranchType type;
		BNBasicBlock* target;
	};

	struct BNPoint
	{
		float x;
		float y;
	};

	struct BNFunctionGraphEdge
	{
		BNBranchType type;
		BNBasicBlock* target;
		BNPoint* points;
		size_t pointCount;
	};

	struct BNDisassemblyTextLine
	{
		uint64_t addr;
		BNInstructionTextToken* tokens;
		size_t count;
	};

	struct BNLinearDisassemblyLine
	{
		BNLinearDisassemblyLineType type;
		BNFunction* function;
		BNBasicBlock* block;
		size_t lineOffset;
		BNDisassemblyTextLine contents;
	};

	struct BNLinearDisassemblyPosition
	{
		BNFunction* function;
		BNBasicBlock* block;
		uint64_t address;
	};

	struct BNReferenceSource
	{
		BNFunction* func;
		BNArchitecture* arch;
		uint64_t addr;
	};

	struct BNUndoAction
	{
		BNActionType type;
		void* context;
		void (*freeObject)(void* ctxt);
		void (*undo)(void* ctxt, BNBinaryView* data);
		void (*redo)(void* ctxt, BNBinaryView* data);
		char* (*serialize)(void* ctxt);
	};

	struct BNNameAndType
	{
		char* name;
		BNType* type;
	};

	struct BNQualifiedNameAndType
	{
		BNQualifiedName name;
		BNType* type;
	};

	struct BNStructureMember
	{
		BNType* type;
		char* name;
		uint64_t offset;
	};

	struct BNEnumerationMember
	{
		char* name;
		uint64_t value;
		bool isDefault;
	};

	struct BNFunctionRecognizer
	{
		void* context;
		bool (*recognizeLowLevelIL)(void* ctxt, BNBinaryView* data, BNFunction* func, BNLowLevelILFunction* il);
	};

	struct BNTypeParserResult
	{
		BNQualifiedNameAndType* types;
		BNQualifiedNameAndType* variables;
		BNQualifiedNameAndType* functions;
		size_t typeCount, variableCount, functionCount;
	};

	enum BNUpdateResult
	{
		UpdateFailed = 0,
		UpdateSuccess = 1,
		AlreadyUpToDate = 2
	};

	struct BNUpdateChannel
	{
		char* name;
		char* description;
		char* latestVersion;
	};

	struct BNUpdateVersion
	{
		char* version;
		char* notes;
		uint64_t time;
	};

	struct BNStringReference
	{
		BNStringType type;
		uint64_t start;
		size_t length;
	};

	enum BNPluginCommandType
	{
		DefaultPluginCommand,
		AddressPluginCommand,
		RangePluginCommand,
		FunctionPluginCommand
	};

	struct BNPluginCommand
	{
		char* name;
		char* description;
		BNPluginCommandType type;
		void* context;

		void (*defaultCommand)(void* ctxt, BNBinaryView* view);
		void (*addressCommand)(void* ctxt, BNBinaryView* view, uint64_t addr);
		void (*rangeCommand)(void* ctxt, BNBinaryView* view, uint64_t addr, uint64_t len);
		void (*functionCommand)(void* ctxt, BNBinaryView* view, BNFunction* func);

		bool (*defaultIsValid)(void* ctxt, BNBinaryView* view);
		bool (*addressIsValid)(void* ctxt, BNBinaryView* view, uint64_t addr);
		bool (*rangeIsValid)(void* ctxt, BNBinaryView* view, uint64_t addr, uint64_t len);
		bool (*functionIsValid)(void* ctxt, BNBinaryView* view, BNFunction* func);
	};

	struct BNCustomCallingConvention
	{
		void* context;

		void (*freeObject)(void* ctxt);

		uint32_t* (*getCallerSavedRegisters)(void* ctxt, size_t* count);
		uint32_t* (*getIntegerArgumentRegisters)(void* ctxt, size_t* count);
		uint32_t* (*getFloatArgumentRegisters)(void* ctxt, size_t* count);
		void (*freeRegisterList)(void* ctxt, uint32_t* regs);

		bool (*areArgumentRegistersSharedIndex)(void* ctxt);
		bool (*isStackReservedForArgumentRegisters)(void* ctxt);

		uint32_t (*getIntegerReturnValueRegister)(void* ctxt);
		uint32_t (*getHighIntegerReturnValueRegister)(void* ctxt);
		uint32_t (*getFloatReturnValueRegister)(void* ctxt);
	};

	struct BNVariableNameAndType
	{
		BNVariable var;
		BNType* type;
		char* name;
		bool autoDefined;
	};

	struct BNStackVariableReference
	{
		uint32_t sourceOperand;
		BNType* type;
		char* name;
		uint64_t varIdentifier;
		int64_t referencedOffset;
	};

	struct BNIndirectBranchInfo
	{
		BNArchitecture* sourceArch;
		uint64_t sourceAddr;
		BNArchitecture* destArch;
		uint64_t destAddr;
		bool autoDefined;
	};

	struct BNArchitectureAndAddress
	{
		BNArchitecture* arch;
		uint64_t address;
	};

	enum BNAnalysisState
	{
		IdleState,
		DisassembleState,
		AnalyzeState
	};

	struct BNAnalysisProgress
	{
		BNAnalysisState state;
		size_t count, total;
	};

	enum BNFindFlag
	{
		NoFindFlags = 0,
		FindCaseInsensitive = 1
	};

	enum BNScriptingProviderInputReadyState
	{
		NotReadyForInput,
		ReadyForScriptExecution,
		ReadyForScriptProgramInput
	};

	enum BNScriptingProviderExecuteResult
	{
		InvalidScriptInput,
		IncompleteScriptInput,
		SuccessfulScriptExecution
	};

	struct BNScriptingInstanceCallbacks
	{
		void* context;
		void (*destroyInstance)(void* ctxt);
		BNScriptingProviderExecuteResult (*executeScriptInput)(void* ctxt, const char* input);
		void (*setCurrentBinaryView)(void* ctxt, BNBinaryView* view);
		void (*setCurrentFunction)(void* ctxt, BNFunction* func);
		void (*setCurrentBasicBlock)(void* ctxt, BNBasicBlock* block);
		void (*setCurrentAddress)(void* ctxt, uint64_t addr);
		void (*setCurrentSelection)(void* ctxt, uint64_t begin, uint64_t end);
	};

	struct BNScriptingProviderCallbacks
	{
		void* context;
		BNScriptingInstance* (*createInstance)(void* ctxt);

	};

	struct BNScriptingOutputListener
	{
		void* context;
		void (*output)(void* ctxt, const char* text);
		void (*error)(void* ctxt, const char* text);
		void (*inputReadyStateChanged)(void* ctxt, BNScriptingProviderInputReadyState state);
	};

	struct BNMainThreadCallbacks
	{
		void* context;
		void (*addAction)(void* ctxt, BNMainThreadAction* action);
	};

	struct BNConstantReference
	{
		int64_t value;
		size_t size;
	};

	enum BNHighlightColorStyle
	{
		StandardHighlightColor = 0,
		MixedHighlightColor = 1,
		CustomHighlightColor = 2
	};

	enum BNHighlightStandardColor
	{
		NoHighlightColor = 0,
		BlueHighlightColor = 1,
		GreenHighlightColor = 2,
		CyanHighlightColor = 3,
		RedHighlightColor = 4,
		MagentaHighlightColor = 5,
		YellowHighlightColor = 6,
		OrangeHighlightColor = 7,
		WhiteHighlightColor = 8,
		BlackHighlightColor = 9
	};

	struct BNHighlightColor
	{
		BNHighlightColorStyle style;
		BNHighlightStandardColor color;
		BNHighlightStandardColor mixColor;
		uint8_t mix, r, g, b, alpha;
	};

	enum BNMessageBoxIcon
	{
		InformationIcon,
		QuestionIcon,
		WarningIcon,
		ErrorIcon
	};

	enum BNMessageBoxButtonSet
	{
		OKButtonSet,
		YesNoButtonSet,
		YesNoCancelButtonSet
	};

	enum BNMessageBoxButtonResult
	{
		NoButton = 0,
		YesButton = 1,
		OKButton = 2,
		CancelButton = 3
	};

	enum BNFormInputFieldType
	{
		LabelFormField,
		SeparatorFormField,
		TextLineFormField,
		MultilineTextFormField,
		IntegerFormField,
		AddressFormField,
		ChoiceFormField,
		OpenFileNameFormField,
		SaveFileNameFormField,
		DirectoryNameFormField
	};

	struct BNFormInputField
	{
		BNFormInputFieldType type;
		const char* prompt;
		BNBinaryView* view; // For AddressFormField
		uint64_t currentAddress; // For AddressFormField
		const char** choices; // For ChoiceFormField
		size_t count; // For ChoiceFormField
		const char* ext; // For OpenFileNameFormField, SaveFileNameFormField
		const char* defaultName; // For SaveFileNameFormField
		int64_t intResult;
		uint64_t addressResult;
		char* stringResult;
		size_t indexResult;
	};

	struct BNInteractionHandlerCallbacks
	{
		void* context;
		void (*showPlainTextReport)(void* ctxt, BNBinaryView* view, const char* title, const char* contents);
		void (*showMarkdownReport)(void* ctxt, BNBinaryView* view, const char* title, const char* contents,
			const char* plaintext);
		void (*showHTMLReport)(void* ctxt, BNBinaryView* view, const char* title, const char* contents,
			const char* plaintext);
		bool (*getTextLineInput)(void* ctxt, char** result, const char* prompt, const char* title);
		bool (*getIntegerInput)(void* ctxt, int64_t* result, const char* prompt, const char* title);
		bool (*getAddressInput)(void* ctxt, uint64_t* result, const char* prompt, const char* title,
			BNBinaryView* view, uint64_t currentAddr);
		bool (*getChoiceInput)(void* ctxt, size_t* result, const char* prompt, const char* title,
			const char** choices, size_t count);
		bool (*getOpenFileNameInput)(void* ctxt, char** result, const char* prompt, const char* ext);
		bool (*getSaveFileNameInput)(void* ctxt, char** result, const char* prompt, const char* ext,
			const char* defaultName);
		bool (*getDirectoryNameInput)(void* ctxt, char** result, const char* prompt, const char* defaultName);
		bool (*getFormInput)(void* ctxt, BNFormInputField* fields, size_t count, const char* title);
		BNMessageBoxButtonResult (*showMessageBox)(void* ctxt, const char* title, const char* text,
			BNMessageBoxButtonSet buttons, BNMessageBoxIcon icon);
	};

	struct BNObjectDestructionCallbacks
	{
		void* context;
		// The provided pointers have a reference count of zero. Do not add additional references, doing so
		// can lead to a double free. These are provided only for freeing additional state related to the
		// objects passed.
		void (*destructBinaryView)(void* ctxt, BNBinaryView* view);
		void (*destructFileMetadata)(void* ctxt, BNFileMetadata* file);
		void (*destructFunction)(void* ctxt, BNFunction* func);
	};

	enum BNSegmentFlag
	{
		SegmentExecutable = 1,
		SegmentWritable = 2,
		SegmentReadable = 4,
		SegmentContainsData = 8,
		SegmentContainsCode = 0x10,
		SegmentDenyWrite = 0x20,
		SegmentDenyExecute = 0x40
	};

	struct BNSegment
	{
		uint64_t start, length;
		uint64_t dataOffset, dataLength;
		uint32_t flags;
	};

	struct BNSection
	{
		char* name;
		char* type;
		uint64_t start, length;
		char* linkedSection;
		char* infoSection;
		uint64_t infoData;
		uint64_t align, entrySize;
	};

	struct BNAddressRange
	{
		uint64_t start;
		uint64_t end;
	};

	struct BNSystemCallInfo
	{
		uint32_t number;
		BNQualifiedName name;
		BNType* type;
	};

	enum BNILBranchDependence
	{
		NotBranchDependent,
		TrueBranchDependent,
		FalseBranchDependent
	};

	struct BNILBranchInstructionAndDependence
	{
		size_t branch;
		BNILBranchDependence dependence;
	};

	BINARYNINJACOREAPI char* BNAllocString(const char* contents);
	BINARYNINJACOREAPI void BNFreeString(char* str);
	BINARYNINJACOREAPI void BNFreeStringList(char** strs, size_t count);

	BINARYNINJACOREAPI void BNShutdown(void);

	BINARYNINJACOREAPI char* BNGetVersionString(void);
	BINARYNINJACOREAPI uint32_t BNGetBuildId(void);

	BINARYNINJACOREAPI bool BNIsLicenseValidated(void);
	BINARYNINJACOREAPI char* BNGetProduct(void);
	BINARYNINJACOREAPI char* BNGetProductType(void);
	BINARYNINJACOREAPI int BNGetLicenseCount(void);

	BINARYNINJACOREAPI void BNRegisterObjectDestructionCallbacks(BNObjectDestructionCallbacks* callbacks);
	BINARYNINJACOREAPI void BNUnregisterObjectDestructionCallbacks(BNObjectDestructionCallbacks* callbacks);

	BINARYNINJACOREAPI char* BNGetUniqueIdentifierString(void);

	// Plugin initialization
	BINARYNINJACOREAPI void BNInitCorePlugins(void);
	BINARYNINJACOREAPI void BNInitUserPlugins(void);
	BINARYNINJACOREAPI void BNInitRepoPlugins(void);

	BINARYNINJACOREAPI char* BNGetInstallDirectory(void);
	BINARYNINJACOREAPI char* BNGetBundledPluginDirectory(void);
	BINARYNINJACOREAPI void BNSetBundledPluginDirectory(const char* path);
	BINARYNINJACOREAPI char* BNGetUserDirectory(void);
	BINARYNINJACOREAPI char* BNGetUserPluginDirectory(void);
	BINARYNINJACOREAPI char* BNGetRepositoriesDirectory(void);
	BINARYNINJACOREAPI void BNSaveLastRun(void);

	BINARYNINJACOREAPI char* BNGetPathRelativeToBundledPluginDirectory(const char* path);
	BINARYNINJACOREAPI char* BNGetPathRelativeToUserPluginDirectory(const char* path);

	BINARYNINJACOREAPI bool BNExecuteWorkerProcess(const char* path, const char* args[],
	                                               BNDataBuffer* input, char** output, char** error,
	                                               bool stdoutIsText, bool stderrIsText);

	BINARYNINJACOREAPI void BNSetCurrentPluginLoadOrder(BNPluginLoadOrder order);
	BINARYNINJACOREAPI void BNAddRequiredPluginDependency(const char* name);
	BINARYNINJACOREAPI void BNAddOptionalPluginDependency(const char* name);

	// Logging
	BINARYNINJACOREAPI void BNLog(BNLogLevel level, const char* fmt, ...);
	BINARYNINJACOREAPI void BNLogDebug(const char* fmt, ...);
	BINARYNINJACOREAPI void BNLogInfo(const char* fmt, ...);
	BINARYNINJACOREAPI void BNLogWarn(const char* fmt, ...);
	BINARYNINJACOREAPI void BNLogError(const char* fmt, ...);
	BINARYNINJACOREAPI void BNLogAlert(const char* fmt, ...);

	BINARYNINJACOREAPI void BNRegisterLogListener(BNLogListener* listener);
	BINARYNINJACOREAPI void BNUnregisterLogListener(BNLogListener* listener);
	BINARYNINJACOREAPI void BNUpdateLogListeners(void);

	BINARYNINJACOREAPI void BNLogToStdout(BNLogLevel minimumLevel);
	BINARYNINJACOREAPI void BNLogToStderr(BNLogLevel minimumLevel);
	BINARYNINJACOREAPI bool BNLogToFile(BNLogLevel minimumLevel, const char* path, bool append);
	BINARYNINJACOREAPI void BNCloseLogs(void);

	// Temporary files
	BINARYNINJACOREAPI BNTemporaryFile* BNCreateTemporaryFile(void);
	BINARYNINJACOREAPI BNTemporaryFile* BNCreateTemporaryFileWithContents(BNDataBuffer* data);
	BINARYNINJACOREAPI BNTemporaryFile* BNNewTemporaryFileReference(BNTemporaryFile* file);
	BINARYNINJACOREAPI void BNFreeTemporaryFile(BNTemporaryFile* file);
	BINARYNINJACOREAPI char* BNGetTemporaryFilePath(BNTemporaryFile* file);
	BINARYNINJACOREAPI BNDataBuffer* BNGetTemporaryFileContents(BNTemporaryFile* file);

	// Data buffer management
	BINARYNINJACOREAPI BNDataBuffer* BNCreateDataBuffer(const void* data, size_t len);
	BINARYNINJACOREAPI BNDataBuffer* BNDuplicateDataBuffer(BNDataBuffer* buf);
	BINARYNINJACOREAPI void BNFreeDataBuffer(BNDataBuffer* buf);
	BINARYNINJACOREAPI void* BNGetDataBufferContents(BNDataBuffer* buf);
	BINARYNINJACOREAPI void* BNGetDataBufferContentsAt(BNDataBuffer* buf, size_t offset);
	BINARYNINJACOREAPI size_t BNGetDataBufferLength(BNDataBuffer* buf);
	BINARYNINJACOREAPI BNDataBuffer* BNGetDataBufferSlice(BNDataBuffer* buf, size_t start, size_t len);

	BINARYNINJACOREAPI void BNSetDataBufferLength(BNDataBuffer* buf, size_t len);
	BINARYNINJACOREAPI void BNClearDataBuffer(BNDataBuffer* buf);
	BINARYNINJACOREAPI void BNSetDataBufferContents(BNDataBuffer* buf, void* data, size_t len);
	BINARYNINJACOREAPI void BNAssignDataBuffer(BNDataBuffer* dest, BNDataBuffer* src);
	BINARYNINJACOREAPI void BNAppendDataBuffer(BNDataBuffer* dest, BNDataBuffer* src);
	BINARYNINJACOREAPI void BNAppendDataBufferContents(BNDataBuffer* dest, const void* src, size_t len);

	BINARYNINJACOREAPI uint8_t BNGetDataBufferByte(BNDataBuffer* buf, size_t offset);
	BINARYNINJACOREAPI void BNSetDataBufferByte(BNDataBuffer* buf, size_t offset, uint8_t val);

	BINARYNINJACOREAPI char* BNDataBufferToEscapedString(BNDataBuffer* buf);
	BINARYNINJACOREAPI BNDataBuffer* BNDecodeEscapedString(const char* str);
	BINARYNINJACOREAPI char* BNDataBufferToBase64(BNDataBuffer* buf);
	BINARYNINJACOREAPI BNDataBuffer* BNDecodeBase64(const char* str);

	BINARYNINJACOREAPI BNDataBuffer* BNZlibCompress(BNDataBuffer* buf);
	BINARYNINJACOREAPI BNDataBuffer* BNZlibDecompress(BNDataBuffer* buf);

	// File metadata object
	BINARYNINJACOREAPI BNFileMetadata* BNCreateFileMetadata(void);
	BINARYNINJACOREAPI BNFileMetadata* BNNewFileReference(BNFileMetadata* file);
	BINARYNINJACOREAPI void BNFreeFileMetadata(BNFileMetadata* file);
	BINARYNINJACOREAPI void BNCloseFile(BNFileMetadata* file);
	BINARYNINJACOREAPI void BNSetFileMetadataNavigationHandler(BNFileMetadata* file, BNNavigationHandler* handler);
	BINARYNINJACOREAPI bool BNIsFileModified(BNFileMetadata* file);
	BINARYNINJACOREAPI bool BNIsAnalysisChanged(BNFileMetadata* file);
	BINARYNINJACOREAPI void BNMarkFileModified(BNFileMetadata* file);
	BINARYNINJACOREAPI void BNMarkFileSaved(BNFileMetadata* file);

	BINARYNINJACOREAPI bool BNIsBackedByDatabase(BNFileMetadata* file);
	BINARYNINJACOREAPI bool BNCreateDatabase(BNBinaryView* data, const char* path);
	BINARYNINJACOREAPI bool BNCreateDatabaseWithProgress(BNBinaryView* data, const char* path,
		void* ctxt, void (*progress)(void* ctxt, size_t progress, size_t total));
	BINARYNINJACOREAPI BNBinaryView* BNOpenExistingDatabase(BNFileMetadata* file, const char* path);
	BINARYNINJACOREAPI BNBinaryView* BNOpenExistingDatabaseWithProgress(BNFileMetadata* file, const char* path,
		void* ctxt, void (*progress)(void* ctxt, size_t progress, size_t total));
	BINARYNINJACOREAPI bool BNSaveAutoSnapshot(BNBinaryView* data);
	BINARYNINJACOREAPI bool BNSaveAutoSnapshotWithProgress(BNBinaryView* data, void* ctxt,
		void (*progress)(void* ctxt, size_t progress, size_t total));

	BINARYNINJACOREAPI char* BNGetFilename(BNFileMetadata* file);
	BINARYNINJACOREAPI void BNSetFilename(BNFileMetadata* file, const char* name);

	BINARYNINJACOREAPI void BNRegisterUndoActionType(const char* name, void* typeContext,
	                                                 bool (*deserialize)(void* ctxt, const char* data, BNUndoAction* result));
	BINARYNINJACOREAPI void BNBeginUndoActions(BNFileMetadata* file);
	BINARYNINJACOREAPI void BNAddUndoAction(BNBinaryView* view, const char* type, BNUndoAction* action);
	BINARYNINJACOREAPI void BNCommitUndoActions(BNFileMetadata* file);

	BINARYNINJACOREAPI bool BNUndo(BNFileMetadata* file);
	BINARYNINJACOREAPI bool BNRedo(BNFileMetadata* file);

	BINARYNINJACOREAPI char* BNGetCurrentView(BNFileMetadata* file);
	BINARYNINJACOREAPI uint64_t BNGetCurrentOffset(BNFileMetadata* file);
	BINARYNINJACOREAPI bool BNNavigate(BNFileMetadata* file, const char* view, uint64_t offset);

	BINARYNINJACOREAPI BNBinaryView* BNGetFileViewOfType(BNFileMetadata* file, const char* name);

	// Binary view access
	BINARYNINJACOREAPI BNBinaryView* BNNewViewReference(BNBinaryView* view);
	BINARYNINJACOREAPI void BNFreeBinaryView(BNBinaryView* view);
	BINARYNINJACOREAPI BNFileMetadata* BNGetFileForView(BNBinaryView* view);
	BINARYNINJACOREAPI char* BNGetViewType(BNBinaryView* view);

	BINARYNINJACOREAPI BNBinaryView* BNGetParentView(BNBinaryView* view);

	BINARYNINJACOREAPI size_t BNReadViewData(BNBinaryView* view, void* dest, uint64_t offset, size_t len);
	BINARYNINJACOREAPI BNDataBuffer* BNReadViewBuffer(BNBinaryView* view, uint64_t offset, size_t len);

	BINARYNINJACOREAPI size_t BNWriteViewData(BNBinaryView* view, uint64_t offset, const void* data, size_t len);
	BINARYNINJACOREAPI size_t BNWriteViewBuffer(BNBinaryView* view, uint64_t offset, BNDataBuffer* data);
	BINARYNINJACOREAPI size_t BNInsertViewData(BNBinaryView* view, uint64_t offset, const void* data, size_t len);
	BINARYNINJACOREAPI size_t BNInsertViewBuffer(BNBinaryView* view, uint64_t offset, BNDataBuffer* data);
	BINARYNINJACOREAPI size_t BNRemoveViewData(BNBinaryView* view, uint64_t offset, uint64_t len);

	BINARYNINJACOREAPI void BNNotifyDataWritten(BNBinaryView* view, uint64_t offset, size_t len);
	BINARYNINJACOREAPI void BNNotifyDataInserted(BNBinaryView* view, uint64_t offset, size_t len);
	BINARYNINJACOREAPI void BNNotifyDataRemoved(BNBinaryView* view, uint64_t offset, uint64_t len);

	BINARYNINJACOREAPI BNModificationStatus BNGetModification(BNBinaryView* view, uint64_t offset);
	BINARYNINJACOREAPI size_t BNGetModificationArray(BNBinaryView* view, uint64_t offset, BNModificationStatus* result, size_t len);

	BINARYNINJACOREAPI bool BNIsValidOffset(BNBinaryView* view, uint64_t offset);
	BINARYNINJACOREAPI bool BNIsOffsetReadable(BNBinaryView* view, uint64_t offset);
	BINARYNINJACOREAPI bool BNIsOffsetWritable(BNBinaryView* view, uint64_t offset);
	BINARYNINJACOREAPI bool BNIsOffsetExecutable(BNBinaryView* view, uint64_t offset);
	BINARYNINJACOREAPI bool BNIsOffsetBackedByFile(BNBinaryView* view, uint64_t offset);
	BINARYNINJACOREAPI uint64_t BNGetNextValidOffset(BNBinaryView* view, uint64_t offset);
	BINARYNINJACOREAPI uint64_t BNGetStartOffset(BNBinaryView* view);
	BINARYNINJACOREAPI uint64_t BNGetEndOffset(BNBinaryView* view);
	BINARYNINJACOREAPI uint64_t BNGetViewLength(BNBinaryView* view);
	BINARYNINJACOREAPI uint64_t BNGetEntryPoint(BNBinaryView* view);

	BINARYNINJACOREAPI BNArchitecture* BNGetDefaultArchitecture(BNBinaryView* view);
	BINARYNINJACOREAPI void BNSetDefaultArchitecture(BNBinaryView* view, BNArchitecture* arch);
	BINARYNINJACOREAPI BNPlatform* BNGetDefaultPlatform(BNBinaryView* view);
	BINARYNINJACOREAPI void BNSetDefaultPlatform(BNBinaryView* view, BNPlatform* platform);
	BINARYNINJACOREAPI BNEndianness BNGetDefaultEndianness(BNBinaryView* view);
	BINARYNINJACOREAPI size_t BNGetViewAddressSize(BNBinaryView* view);

	BINARYNINJACOREAPI bool BNIsViewModified(BNBinaryView* view);
	BINARYNINJACOREAPI bool BNIsExecutableView(BNBinaryView* view);

	BINARYNINJACOREAPI bool BNSaveToFile(BNBinaryView* view, BNFileAccessor* file);
	BINARYNINJACOREAPI bool BNSaveToFilename(BNBinaryView* view, const char* filename);

	BINARYNINJACOREAPI void BNRegisterDataNotification(BNBinaryView* view, BNBinaryDataNotification* notify);
	BINARYNINJACOREAPI void BNUnregisterDataNotification(BNBinaryView* view, BNBinaryDataNotification* notify);

	BINARYNINJACOREAPI bool BNIsNeverBranchPatchAvailable(BNBinaryView* view, BNArchitecture* arch, uint64_t addr);
	BINARYNINJACOREAPI bool BNIsAlwaysBranchPatchAvailable(BNBinaryView* view, BNArchitecture* arch, uint64_t addr);
	BINARYNINJACOREAPI bool BNIsInvertBranchPatchAvailable(BNBinaryView* view, BNArchitecture* arch, uint64_t addr);
	BINARYNINJACOREAPI bool BNIsSkipAndReturnZeroPatchAvailable(BNBinaryView* view, BNArchitecture* arch, uint64_t addr);
	BINARYNINJACOREAPI bool BNIsSkipAndReturnValuePatchAvailable(BNBinaryView* view, BNArchitecture* arch, uint64_t addr);

	BINARYNINJACOREAPI bool BNConvertToNop(BNBinaryView* view, BNArchitecture* arch, uint64_t addr);
	BINARYNINJACOREAPI bool BNAlwaysBranch(BNBinaryView* view, BNArchitecture* arch, uint64_t addr);
	BINARYNINJACOREAPI bool BNInvertBranch(BNBinaryView* view, BNArchitecture* arch, uint64_t addr);
	BINARYNINJACOREAPI bool BNSkipAndReturnValue(BNBinaryView* view, BNArchitecture* arch, uint64_t addr, uint64_t value);

	BINARYNINJACOREAPI size_t BNGetInstructionLength(BNBinaryView* view, BNArchitecture* arch, uint64_t addr);

	BINARYNINJACOREAPI bool BNFindNextData(BNBinaryView* view, uint64_t start, BNDataBuffer* data, uint64_t* result,
		BNFindFlag flags);

	BINARYNINJACOREAPI void BNAddAutoSegment(BNBinaryView* view, uint64_t start, uint64_t length,
		uint64_t dataOffset, uint64_t dataLength, uint32_t flags);
	BINARYNINJACOREAPI void BNRemoveAutoSegment(BNBinaryView* view, uint64_t start, uint64_t length);
	BINARYNINJACOREAPI void BNAddUserSegment(BNBinaryView* view, uint64_t start, uint64_t length,
		uint64_t dataOffset, uint64_t dataLength, uint32_t flags);
	BINARYNINJACOREAPI void BNRemoveUserSegment(BNBinaryView* view, uint64_t start, uint64_t length);
	BINARYNINJACOREAPI BNSegment* BNGetSegments(BNBinaryView* view, size_t* count);
	BINARYNINJACOREAPI void BNFreeSegmentList(BNSegment* segments);
	BINARYNINJACOREAPI bool BNGetSegmentAt(BNBinaryView* view, uint64_t addr, BNSegment* result);
	BINARYNINJACOREAPI bool BNGetAddressForDataOffset(BNBinaryView* view, uint64_t offset, uint64_t* addr);

	BINARYNINJACOREAPI void BNAddAutoSection(BNBinaryView* view, const char* name, uint64_t start, uint64_t length,
		const char* type, uint64_t align, uint64_t entrySize, const char* linkedSection, const char* infoSection,
		uint64_t infoData);
	BINARYNINJACOREAPI void BNRemoveAutoSection(BNBinaryView* view, const char* name);
	BINARYNINJACOREAPI void BNAddUserSection(BNBinaryView* view, const char* name, uint64_t start, uint64_t length,
		const char* type, uint64_t align, uint64_t entrySize, const char* linkedSection, const char* infoSection,
		uint64_t infoData);
	BINARYNINJACOREAPI void BNRemoveUserSection(BNBinaryView* view, const char* name);
	BINARYNINJACOREAPI BNSection* BNGetSections(BNBinaryView* view, size_t* count);
	BINARYNINJACOREAPI BNSection* BNGetSectionsAt(BNBinaryView* view, uint64_t addr, size_t* count);
	BINARYNINJACOREAPI void BNFreeSectionList(BNSection* sections, size_t count);
	BINARYNINJACOREAPI bool BNGetSectionByName(BNBinaryView* view, const char* name, BNSection* result);
	BINARYNINJACOREAPI void BNFreeSection(BNSection* section);

	BINARYNINJACOREAPI char** BNGetUniqueSectionNames(BNBinaryView* view, const char** names, size_t count);

	BINARYNINJACOREAPI BNAddressRange* BNGetAllocatedRanges(BNBinaryView* view, size_t* count);
	BINARYNINJACOREAPI void BNFreeAddressRanges(BNAddressRange* ranges);

	// Raw binary data view
	BINARYNINJACOREAPI BNBinaryView* BNCreateBinaryDataView(BNFileMetadata* file);
	BINARYNINJACOREAPI BNBinaryView* BNCreateBinaryDataViewFromBuffer(BNFileMetadata* file, BNDataBuffer* buf);
	BINARYNINJACOREAPI BNBinaryView* BNCreateBinaryDataViewFromData(BNFileMetadata* file, const void* data, size_t len);
	BINARYNINJACOREAPI BNBinaryView* BNCreateBinaryDataViewFromFilename(BNFileMetadata* file, const char* filename);
	BINARYNINJACOREAPI BNBinaryView* BNCreateBinaryDataViewFromFile(BNFileMetadata* file, BNFileAccessor* accessor);

	// Creation of new types of binary views
	BINARYNINJACOREAPI BNBinaryView* BNCreateCustomBinaryView(const char* name, BNFileMetadata* file,
		BNBinaryView* parent, BNCustomBinaryView* view);

	// Binary view type management
	BINARYNINJACOREAPI BNBinaryViewType* BNGetBinaryViewTypeByName(const char* name);
	BINARYNINJACOREAPI BNBinaryViewType** BNGetBinaryViewTypes(size_t* count);
	BINARYNINJACOREAPI BNBinaryViewType** BNGetBinaryViewTypesForData(BNBinaryView* data, size_t* count);
	BINARYNINJACOREAPI void BNFreeBinaryViewTypeList(BNBinaryViewType** types);
	BINARYNINJACOREAPI char* BNGetBinaryViewTypeName(BNBinaryViewType* type);
	BINARYNINJACOREAPI char* BNGetBinaryViewTypeLongName(BNBinaryViewType* type);
	BINARYNINJACOREAPI BNBinaryView* BNCreateBinaryViewOfType(BNBinaryViewType* type, BNBinaryView* data);
	BINARYNINJACOREAPI bool BNIsBinaryViewTypeValidForData(BNBinaryViewType* type, BNBinaryView* data);

	BINARYNINJACOREAPI BNBinaryViewType* BNRegisterBinaryViewType(const char* name, const char* longName,
	                                                              BNCustomBinaryViewType* type);

	BINARYNINJACOREAPI void BNRegisterArchitectureForViewType(BNBinaryViewType* type, uint32_t id,
		BNEndianness endian, BNArchitecture* arch);
	BINARYNINJACOREAPI BNArchitecture* BNGetArchitectureForViewType(BNBinaryViewType* type, uint32_t id,
		BNEndianness endian);

	BINARYNINJACOREAPI void BNRegisterPlatformForViewType(BNBinaryViewType* type, uint32_t id, BNArchitecture* arch,
	                                                      BNPlatform* platform);
	BINARYNINJACOREAPI void BNRegisterDefaultPlatformForViewType(BNBinaryViewType* type, BNArchitecture* arch,
	                                                             BNPlatform* platform);
	BINARYNINJACOREAPI BNPlatform* BNGetPlatformForViewType(BNBinaryViewType* type, uint32_t id, BNArchitecture* arch);

	// Stream reader object
	BINARYNINJACOREAPI BNBinaryReader* BNCreateBinaryReader(BNBinaryView* view);
	BINARYNINJACOREAPI void BNFreeBinaryReader(BNBinaryReader* stream);
	BINARYNINJACOREAPI BNEndianness BNGetBinaryReaderEndianness(BNBinaryReader* stream);
	BINARYNINJACOREAPI void BNSetBinaryReaderEndianness(BNBinaryReader* stream, BNEndianness endian);

	BINARYNINJACOREAPI bool BNReadData(BNBinaryReader* stream, void* dest, size_t len);
	BINARYNINJACOREAPI bool BNRead8(BNBinaryReader* stream, uint8_t* result);
	BINARYNINJACOREAPI bool BNRead16(BNBinaryReader* stream, uint16_t* result);
	BINARYNINJACOREAPI bool BNRead32(BNBinaryReader* stream, uint32_t* result);
	BINARYNINJACOREAPI bool BNRead64(BNBinaryReader* stream, uint64_t* result);
	BINARYNINJACOREAPI bool BNReadLE16(BNBinaryReader* stream, uint16_t* result);
	BINARYNINJACOREAPI bool BNReadLE32(BNBinaryReader* stream, uint32_t* result);
	BINARYNINJACOREAPI bool BNReadLE64(BNBinaryReader* stream, uint64_t* result);
	BINARYNINJACOREAPI bool BNReadBE16(BNBinaryReader* stream, uint16_t* result);
	BINARYNINJACOREAPI bool BNReadBE32(BNBinaryReader* stream, uint32_t* result);
	BINARYNINJACOREAPI bool BNReadBE64(BNBinaryReader* stream, uint64_t* result);

	BINARYNINJACOREAPI uint64_t BNGetReaderPosition(BNBinaryReader* stream);
	BINARYNINJACOREAPI void BNSeekBinaryReader(BNBinaryReader* stream, uint64_t offset);
	BINARYNINJACOREAPI void BNSeekBinaryReaderRelative(BNBinaryReader* stream, int64_t offset);
	BINARYNINJACOREAPI bool BNIsEndOfFile(BNBinaryReader* stream);

	// Stream writer object
	BINARYNINJACOREAPI BNBinaryWriter* BNCreateBinaryWriter(BNBinaryView* view);
	BINARYNINJACOREAPI void BNFreeBinaryWriter(BNBinaryWriter* stream);
	BINARYNINJACOREAPI BNEndianness BNGetBinaryWriterEndianness(BNBinaryWriter* stream);
	BINARYNINJACOREAPI void BNSetBinaryWriterEndianness(BNBinaryWriter* stream, BNEndianness endian);

	BINARYNINJACOREAPI bool BNWriteData(BNBinaryWriter* stream, const void* src, size_t len);
	BINARYNINJACOREAPI bool BNWrite8(BNBinaryWriter* stream, uint8_t val);
	BINARYNINJACOREAPI bool BNWrite16(BNBinaryWriter* stream, uint16_t val);
	BINARYNINJACOREAPI bool BNWrite32(BNBinaryWriter* stream, uint32_t val);
	BINARYNINJACOREAPI bool BNWrite64(BNBinaryWriter* stream, uint64_t val);
	BINARYNINJACOREAPI bool BNWriteLE16(BNBinaryWriter* stream, uint16_t val);
	BINARYNINJACOREAPI bool BNWriteLE32(BNBinaryWriter* stream, uint32_t val);
	BINARYNINJACOREAPI bool BNWriteLE64(BNBinaryWriter* stream, uint64_t val);
	BINARYNINJACOREAPI bool BNWriteBE16(BNBinaryWriter* stream, uint16_t val);
	BINARYNINJACOREAPI bool BNWriteBE32(BNBinaryWriter* stream, uint32_t val);
	BINARYNINJACOREAPI bool BNWriteBE64(BNBinaryWriter* stream, uint64_t val);

	BINARYNINJACOREAPI uint64_t BNGetWriterPosition(BNBinaryWriter* stream);
	BINARYNINJACOREAPI void BNSeekBinaryWriter(BNBinaryWriter* stream, uint64_t offset);
	BINARYNINJACOREAPI void BNSeekBinaryWriterRelative(BNBinaryWriter* stream, int64_t offset);

	// Transforms
	BINARYNINJACOREAPI BNTransform* BNGetTransformByName(const char* name);
	BINARYNINJACOREAPI BNTransform** BNGetTransformTypeList(size_t* count);
	BINARYNINJACOREAPI void BNFreeTransformTypeList(BNTransform** xforms);
	BINARYNINJACOREAPI BNTransform* BNRegisterTransformType(BNTransformType type, const char* name, const char* longName,
	                                                        const char* group, BNCustomTransform* xform);

	BINARYNINJACOREAPI BNTransformType BNGetTransformType(BNTransform* xform);
	BINARYNINJACOREAPI char* BNGetTransformName(BNTransform* xform);
	BINARYNINJACOREAPI char* BNGetTransformLongName(BNTransform* xform);
	BINARYNINJACOREAPI char* BNGetTransformGroup(BNTransform* xform);
	BINARYNINJACOREAPI BNTransformParameterInfo* BNGetTransformParameterList(BNTransform* xform, size_t* count);
	BINARYNINJACOREAPI void BNFreeTransformParameterList(BNTransformParameterInfo* params, size_t count);
	BINARYNINJACOREAPI bool BNDecode(BNTransform* xform, BNDataBuffer* input, BNDataBuffer* output,
	                                 BNTransformParameter* params, size_t paramCount);
	BINARYNINJACOREAPI bool BNEncode(BNTransform* xform, BNDataBuffer* input, BNDataBuffer* output,
	                                 BNTransformParameter* params, size_t paramCount);

	// Architectures
	BINARYNINJACOREAPI BNArchitecture* BNGetArchitectureByName(const char* name);
	BINARYNINJACOREAPI BNArchitecture** BNGetArchitectureList(size_t* count);
	BINARYNINJACOREAPI void BNFreeArchitectureList(BNArchitecture** archs);
	BINARYNINJACOREAPI BNArchitecture* BNRegisterArchitecture(const char* name, BNCustomArchitecture* arch);

	BINARYNINJACOREAPI char* BNGetArchitectureName(BNArchitecture* arch);
	BINARYNINJACOREAPI BNEndianness BNGetArchitectureEndianness(BNArchitecture* arch);
	BINARYNINJACOREAPI size_t BNGetArchitectureAddressSize(BNArchitecture* arch);
	BINARYNINJACOREAPI size_t BNGetArchitectureDefaultIntegerSize(BNArchitecture* arch);
	BINARYNINJACOREAPI size_t BNGetArchitectureMaxInstructionLength(BNArchitecture* arch);
	BINARYNINJACOREAPI size_t BNGetArchitectureOpcodeDisplayLength(BNArchitecture* arch);
	BINARYNINJACOREAPI BNArchitecture* BNGetAssociatedArchitectureByAddress(BNArchitecture* arch, uint64_t* addr);
	BINARYNINJACOREAPI bool BNGetInstructionInfo(BNArchitecture* arch, const uint8_t* data, uint64_t addr,
	                                             size_t maxLen, BNInstructionInfo* result);
	BINARYNINJACOREAPI bool BNGetInstructionText(BNArchitecture* arch, const uint8_t* data, uint64_t addr,
	                                             size_t* len, BNInstructionTextToken** result, size_t* count);
	BINARYNINJACOREAPI bool BNGetInstructionLowLevelIL(BNArchitecture* arch, const uint8_t* data, uint64_t addr,
	                                                   size_t* len, BNLowLevelILFunction* il);
	BINARYNINJACOREAPI void BNFreeInstructionText(BNInstructionTextToken* tokens, size_t count);
	BINARYNINJACOREAPI char* BNGetArchitectureRegisterName(BNArchitecture* arch, uint32_t reg);
	BINARYNINJACOREAPI char* BNGetArchitectureFlagName(BNArchitecture* arch, uint32_t flag);
	BINARYNINJACOREAPI char* BNGetArchitectureFlagWriteTypeName(BNArchitecture* arch, uint32_t flags);
	BINARYNINJACOREAPI uint32_t* BNGetFullWidthArchitectureRegisters(BNArchitecture* arch, size_t* count);
	BINARYNINJACOREAPI uint32_t* BNGetAllArchitectureRegisters(BNArchitecture* arch, size_t* count);
	BINARYNINJACOREAPI uint32_t* BNGetAllArchitectureFlags(BNArchitecture* arch, size_t* count);
	BINARYNINJACOREAPI uint32_t* BNGetAllArchitectureFlagWriteTypes(BNArchitecture* arch, size_t* count);
	BINARYNINJACOREAPI BNFlagRole BNGetArchitectureFlagRole(BNArchitecture* arch, uint32_t flag);
	BINARYNINJACOREAPI uint32_t* BNGetArchitectureFlagsRequiredForFlagCondition(BNArchitecture* arch, BNLowLevelILFlagCondition cond,
		size_t* count);
	BINARYNINJACOREAPI uint32_t* BNGetArchitectureFlagsWrittenByFlagWriteType(BNArchitecture* arch, uint32_t writeType,
		size_t* count);
	BINARYNINJACOREAPI size_t BNGetArchitectureFlagWriteLowLevelIL(BNArchitecture* arch, BNLowLevelILOperation op,
		size_t size, uint32_t flagWriteType, uint32_t flag, BNRegisterOrConstant* operands, size_t operandCount,
		BNLowLevelILFunction* il);
	BINARYNINJACOREAPI size_t BNGetDefaultArchitectureFlagWriteLowLevelIL(BNArchitecture* arch, BNLowLevelILOperation op,
		size_t size, uint32_t flagWriteType, uint32_t flag, BNRegisterOrConstant* operands, size_t operandCount,
		BNLowLevelILFunction* il);
	BINARYNINJACOREAPI size_t BNGetArchitectureFlagConditionLowLevelIL(BNArchitecture* arch, BNLowLevelILFlagCondition cond,
		BNLowLevelILFunction* il);
	BINARYNINJACOREAPI uint32_t* BNGetModifiedArchitectureRegistersOnWrite(BNArchitecture* arch, uint32_t reg, size_t* count);
	BINARYNINJACOREAPI void BNFreeRegisterList(uint32_t* regs);
	BINARYNINJACOREAPI BNRegisterInfo BNGetArchitectureRegisterInfo(BNArchitecture* arch, uint32_t reg);
	BINARYNINJACOREAPI uint32_t BNGetArchitectureStackPointerRegister(BNArchitecture* arch);
	BINARYNINJACOREAPI uint32_t BNGetArchitectureLinkRegister(BNArchitecture* arch);
	BINARYNINJACOREAPI uint32_t BNGetArchitectureRegisterByName(BNArchitecture* arch, const char* name);

	BINARYNINJACOREAPI bool BNAssemble(BNArchitecture* arch, const char* code, uint64_t addr, BNDataBuffer* result, char** errors);

	BINARYNINJACOREAPI bool BNIsArchitectureNeverBranchPatchAvailable(BNArchitecture* arch, const uint8_t* data,
	                                                                  uint64_t addr, size_t len);
	BINARYNINJACOREAPI bool BNIsArchitectureAlwaysBranchPatchAvailable(BNArchitecture* arch, const uint8_t* data,
	                                                                   uint64_t addr, size_t len);
	BINARYNINJACOREAPI bool BNIsArchitectureInvertBranchPatchAvailable(BNArchitecture* arch, const uint8_t* data,
	                                                                   uint64_t addr, size_t len);
	BINARYNINJACOREAPI bool BNIsArchitectureSkipAndReturnZeroPatchAvailable(BNArchitecture* arch, const uint8_t* data,
	                                                                        uint64_t addr, size_t len);
	BINARYNINJACOREAPI bool BNIsArchitectureSkipAndReturnValuePatchAvailable(BNArchitecture* arch, const uint8_t* data,
	                                                                         uint64_t addr, size_t len);

	BINARYNINJACOREAPI bool BNArchitectureConvertToNop(BNArchitecture* arch, uint8_t* data, uint64_t addr, size_t len);
	BINARYNINJACOREAPI bool BNArchitectureAlwaysBranch(BNArchitecture* arch, uint8_t* data, uint64_t addr, size_t len);
	BINARYNINJACOREAPI bool BNArchitectureInvertBranch(BNArchitecture* arch, uint8_t* data, uint64_t addr, size_t len);
	BINARYNINJACOREAPI bool BNArchitectureSkipAndReturnValue(BNArchitecture* arch, uint8_t* data, uint64_t addr,
	                                                         size_t len, uint64_t value);

	BINARYNINJACOREAPI void BNRegisterArchitectureFunctionRecognizer(BNArchitecture* arch, BNFunctionRecognizer* rec);

	BINARYNINJACOREAPI bool BNIsBinaryViewTypeArchitectureConstantDefined(BNArchitecture* arch, const char* type,
	                                                                      const char* name);
	BINARYNINJACOREAPI uint64_t BNGetBinaryViewTypeArchitectureConstant(BNArchitecture* arch, const char* type,
	                                                                    const char* name, uint64_t defaultValue);
	BINARYNINJACOREAPI void BNSetBinaryViewTypeArchitectureConstant(BNArchitecture* arch, const char* type,
	                                                                const char* name, uint64_t value);

	// Analysis
	BINARYNINJACOREAPI void BNAddFunctionForAnalysis(BNBinaryView* view, BNPlatform* platform, uint64_t addr);
	BINARYNINJACOREAPI void BNAddEntryPointForAnalysis(BNBinaryView* view, BNPlatform* platform, uint64_t addr);
	BINARYNINJACOREAPI void BNRemoveAnalysisFunction(BNBinaryView* view, BNFunction* func);
	BINARYNINJACOREAPI void BNCreateUserFunction(BNBinaryView* view, BNPlatform* platform, uint64_t addr);
	BINARYNINJACOREAPI void BNRemoveUserFunction(BNBinaryView* view, BNFunction* func);
	BINARYNINJACOREAPI void BNUpdateAnalysis(BNBinaryView* view);
	BINARYNINJACOREAPI void BNAbortAnalysis(BNBinaryView* view);
	BINARYNINJACOREAPI bool BNIsFunctionUpdateNeeded(BNFunction* func);
	BINARYNINJACOREAPI void BNRequestAdvancedFunctionAnalysisData(BNFunction* func);
	BINARYNINJACOREAPI void BNReleaseAdvancedFunctionAnalysisData(BNFunction* func);
	BINARYNINJACOREAPI void BNReleaseAdvancedFunctionAnalysisDataMultiple(BNFunction* func, size_t count);

	BINARYNINJACOREAPI BNFunction* BNNewFunctionReference(BNFunction* func);
	BINARYNINJACOREAPI void BNFreeFunction(BNFunction* func);
	BINARYNINJACOREAPI BNFunction** BNGetAnalysisFunctionList(BNBinaryView* view, size_t* count);
	BINARYNINJACOREAPI void BNFreeFunctionList(BNFunction** funcs, size_t count);
	BINARYNINJACOREAPI bool BNHasFunctions(BNBinaryView* view);
	BINARYNINJACOREAPI BNFunction* BNGetAnalysisFunction(BNBinaryView* view, BNPlatform* platform, uint64_t addr);
	BINARYNINJACOREAPI BNFunction* BNGetRecentAnalysisFunctionForAddress(BNBinaryView* view, uint64_t addr);
	BINARYNINJACOREAPI BNFunction** BNGetAnalysisFunctionsForAddress(BNBinaryView* view, uint64_t addr, size_t* count);
	BINARYNINJACOREAPI BNFunction* BNGetAnalysisEntryPoint(BNBinaryView* view);

	BINARYNINJACOREAPI BNBinaryView* BNGetFunctionData(BNFunction* func);
	BINARYNINJACOREAPI BNArchitecture* BNGetFunctionArchitecture(BNFunction* func);
	BINARYNINJACOREAPI BNPlatform* BNGetFunctionPlatform(BNFunction* func);
	BINARYNINJACOREAPI uint64_t BNGetFunctionStart(BNFunction* func);
	BINARYNINJACOREAPI BNSymbol* BNGetFunctionSymbol(BNFunction* func);
	BINARYNINJACOREAPI bool BNWasFunctionAutomaticallyDiscovered(BNFunction* func);
	BINARYNINJACOREAPI bool BNCanFunctionReturn(BNFunction* func);
	BINARYNINJACOREAPI void BNSetFunctionAutoType(BNFunction* func, BNType* type);
	BINARYNINJACOREAPI void BNSetFunctionUserType(BNFunction* func, BNType* type);

	BINARYNINJACOREAPI char* BNGetCommentForAddress(BNFunction* func, uint64_t addr);
	BINARYNINJACOREAPI uint64_t* BNGetCommentedAddresses(BNFunction* func, size_t* count);
	BINARYNINJACOREAPI void BNFreeAddressList(uint64_t* addrs);
	BINARYNINJACOREAPI void BNSetCommentForAddress(BNFunction* func, uint64_t addr, const char* comment);

	BINARYNINJACOREAPI BNBasicBlock* BNNewBasicBlockReference(BNBasicBlock* block);
	BINARYNINJACOREAPI void BNFreeBasicBlock(BNBasicBlock* block);
	BINARYNINJACOREAPI BNBasicBlock** BNGetFunctionBasicBlockList(BNFunction* func, size_t* count);
	BINARYNINJACOREAPI void BNFreeBasicBlockList(BNBasicBlock** blocks, size_t count);
	BINARYNINJACOREAPI BNBasicBlock* BNGetFunctionBasicBlockAtAddress(BNFunction* func, BNArchitecture* arch, uint64_t addr);
	BINARYNINJACOREAPI BNBasicBlock* BNGetRecentBasicBlockForAddress(BNBinaryView* view, uint64_t addr);
	BINARYNINJACOREAPI BNBasicBlock** BNGetBasicBlocksForAddress(BNBinaryView* view, uint64_t addr, size_t* count);
	BINARYNINJACOREAPI BNBasicBlock** BNGetBasicBlocksStartingAtAddress(BNBinaryView* view, uint64_t addr, size_t* count);

	BINARYNINJACOREAPI BNLowLevelILFunction* BNGetFunctionLowLevelIL(BNFunction* func);
	BINARYNINJACOREAPI size_t BNGetLowLevelILForInstruction(BNFunction* func, BNArchitecture* arch, uint64_t addr);
	BINARYNINJACOREAPI size_t* BNGetLowLevelILExitsForInstruction(BNFunction* func, BNArchitecture* arch, uint64_t addr,
	                                                              size_t* count);
	BINARYNINJACOREAPI void BNFreeILInstructionList(size_t* list);
	BINARYNINJACOREAPI BNMediumLevelILFunction* BNGetFunctionMediumLevelIL(BNFunction* func);
	BINARYNINJACOREAPI BNRegisterValue BNGetRegisterValueAtInstruction(BNFunction* func, BNArchitecture* arch,
		uint64_t addr, uint32_t reg);
	BINARYNINJACOREAPI BNRegisterValue BNGetRegisterValueAfterInstruction(BNFunction* func, BNArchitecture* arch,
		uint64_t addr, uint32_t reg);
	BINARYNINJACOREAPI BNRegisterValue BNGetStackContentsAtInstruction(BNFunction* func, BNArchitecture* arch,
		uint64_t addr, int64_t offset, size_t size);
	BINARYNINJACOREAPI BNRegisterValue BNGetStackContentsAfterInstruction(BNFunction* func, BNArchitecture* arch,
		uint64_t addr, int64_t offset, size_t size);
	BINARYNINJACOREAPI BNRegisterValue BNGetParameterValueAtInstruction(BNFunction* func, BNArchitecture* arch,
		uint64_t addr, BNType* functionType, size_t i);
	BINARYNINJACOREAPI BNRegisterValue BNGetParameterValueAtLowLevelILInstruction(BNFunction* func, size_t instr,
		BNType* functionType, size_t i);
	BINARYNINJACOREAPI void BNFreePossibleValueSet(BNPossibleValueSet* value);
	BINARYNINJACOREAPI uint32_t* BNGetRegistersReadByInstruction(BNFunction* func, BNArchitecture* arch, uint64_t addr,
	                                                             size_t* count);
	BINARYNINJACOREAPI uint32_t* BNGetRegistersWrittenByInstruction(BNFunction* func, BNArchitecture* arch, uint64_t addr,
	                                                                size_t* count);
	BINARYNINJACOREAPI BNStackVariableReference* BNGetStackVariablesReferencedByInstruction(BNFunction* func, BNArchitecture* arch,
	                                                                                        uint64_t addr, size_t* count);
	BINARYNINJACOREAPI void BNFreeStackVariableReferenceList(BNStackVariableReference* refs, size_t count);
	BINARYNINJACOREAPI BNConstantReference* BNGetConstantsReferencedByInstruction(BNFunction* func,
		BNArchitecture* arch, uint64_t addr, size_t* count);
	BINARYNINJACOREAPI void BNFreeConstantReferenceList(BNConstantReference* refs);

	BINARYNINJACOREAPI BNLowLevelILFunction* BNGetFunctionLiftedIL(BNFunction* func);
	BINARYNINJACOREAPI size_t BNGetLiftedILForInstruction(BNFunction* func, BNArchitecture* arch, uint64_t addr);
	BINARYNINJACOREAPI size_t* BNGetLiftedILFlagUsesForDefinition(BNFunction* func, size_t i, uint32_t flag, size_t* count);
	BINARYNINJACOREAPI size_t* BNGetLiftedILFlagDefinitionsForUse(BNFunction* func, size_t i, uint32_t flag, size_t* count);
	BINARYNINJACOREAPI uint32_t* BNGetFlagsReadByLiftedILInstruction(BNFunction* func, size_t i, size_t* count);
	BINARYNINJACOREAPI uint32_t* BNGetFlagsWrittenByLiftedILInstruction(BNFunction* func, size_t i, size_t* count);

	BINARYNINJACOREAPI BNType* BNGetFunctionType(BNFunction* func);
	BINARYNINJACOREAPI void BNApplyImportedTypes(BNFunction* func, BNSymbol* sym);
	BINARYNINJACOREAPI void BNApplyAutoDiscoveredFunctionType(BNFunction* func, BNType* type);
	BINARYNINJACOREAPI bool BNFunctionHasExplicitlyDefinedType(BNFunction* func);

	BINARYNINJACOREAPI BNFunction* BNGetBasicBlockFunction(BNBasicBlock* block);
	BINARYNINJACOREAPI BNArchitecture* BNGetBasicBlockArchitecture(BNBasicBlock* block);
	BINARYNINJACOREAPI uint64_t BNGetBasicBlockStart(BNBasicBlock* block);
	BINARYNINJACOREAPI uint64_t BNGetBasicBlockEnd(BNBasicBlock* block);
	BINARYNINJACOREAPI uint64_t BNGetBasicBlockLength(BNBasicBlock* block);
	BINARYNINJACOREAPI BNBasicBlockEdge* BNGetBasicBlockOutgoingEdges(BNBasicBlock* block, size_t* count);
	BINARYNINJACOREAPI BNBasicBlockEdge* BNGetBasicBlockIncomingEdges(BNBasicBlock* block, size_t* count);
	BINARYNINJACOREAPI void BNFreeBasicBlockEdgeList(BNBasicBlockEdge* edges, size_t count);
	BINARYNINJACOREAPI bool BNBasicBlockHasUndeterminedOutgoingEdges(BNBasicBlock* block);
	BINARYNINJACOREAPI size_t BNGetBasicBlockIndex(BNBasicBlock* block);
	BINARYNINJACOREAPI BNBasicBlock** BNGetBasicBlockDominators(BNBasicBlock* block, size_t* count);
	BINARYNINJACOREAPI BNBasicBlock** BNGetBasicBlockStrictDominators(BNBasicBlock* block, size_t* count);
	BINARYNINJACOREAPI BNBasicBlock* BNGetBasicBlockImmediateDominator(BNBasicBlock* block);
	BINARYNINJACOREAPI BNBasicBlock** BNGetBasicBlockDominatorTreeChildren(BNBasicBlock* block, size_t* count);
	BINARYNINJACOREAPI BNBasicBlock** BNGetBasicBlockDominanceFrontier(BNBasicBlock* block, size_t* count);
	BINARYNINJACOREAPI BNBasicBlock** BNGetBasicBlockIteratedDominanceFrontier(BNBasicBlock** blocks,
		size_t incomingCount, size_t* outputCount);

	BINARYNINJACOREAPI BNDisassemblyTextLine* BNGetBasicBlockDisassemblyText(BNBasicBlock* block,
		BNDisassemblySettings* settings, size_t* count);
	BINARYNINJACOREAPI void BNFreeDisassemblyTextLines(BNDisassemblyTextLine* lines, size_t count);

	BINARYNINJACOREAPI void BNMarkFunctionAsRecentlyUsed(BNFunction* func);
	BINARYNINJACOREAPI void BNMarkBasicBlockAsRecentlyUsed(BNBasicBlock* block);

	BINARYNINJACOREAPI BNReferenceSource* BNGetCodeReferences(BNBinaryView* view, uint64_t addr, size_t* count);
	BINARYNINJACOREAPI BNReferenceSource* BNGetCodeReferencesInRange(BNBinaryView* view, uint64_t addr,
	                                                                 uint64_t len, size_t* count);
	BINARYNINJACOREAPI void BNFreeCodeReferences(BNReferenceSource* refs, size_t count);

	BINARYNINJACOREAPI void BNRegisterGlobalFunctionRecognizer(BNFunctionRecognizer* rec);

	BINARYNINJACOREAPI BNStringReference* BNGetStrings(BNBinaryView* view, size_t* count);
	BINARYNINJACOREAPI BNStringReference* BNGetStringsInRange(BNBinaryView* view, uint64_t start,
	                                                          uint64_t len, size_t* count);
	BINARYNINJACOREAPI void BNFreeStringReferenceList(BNStringReference* strings);

	BINARYNINJACOREAPI BNVariableNameAndType* BNGetStackLayout(BNFunction* func, size_t* count);
	BINARYNINJACOREAPI void BNFreeVariableList(BNVariableNameAndType* vars, size_t count);
	BINARYNINJACOREAPI void BNCreateAutoStackVariable(BNFunction* func, int64_t offset, BNType* type, const char* name);
	BINARYNINJACOREAPI void BNCreateUserStackVariable(BNFunction* func, int64_t offset, BNType* type, const char* name);
	BINARYNINJACOREAPI void BNDeleteAutoStackVariable(BNFunction* func, int64_t offset);
	BINARYNINJACOREAPI void BNDeleteUserStackVariable(BNFunction* func, int64_t offset);
	BINARYNINJACOREAPI bool BNGetStackVariableAtFrameOffset(BNFunction* func, BNArchitecture* arch, uint64_t addr,
		int64_t offset, BNVariableNameAndType* var);
	BINARYNINJACOREAPI void BNFreeVariableNameAndType(BNVariableNameAndType* var);

	BINARYNINJACOREAPI BNVariableNameAndType* BNGetFunctionVariables(BNFunction* func, size_t* count);
	BINARYNINJACOREAPI void BNCreateAutoVariable(BNFunction* func, const BNVariable* var, BNType* type,
		const char* name, bool ignoreDisjointUses);
	BINARYNINJACOREAPI void BNCreateUserVariable(BNFunction* func, const BNVariable* var, BNType* type,
		const char* name, bool ignoreDisjointUses);
	BINARYNINJACOREAPI void BNDeleteAutoVariable(BNFunction* func, const BNVariable* var);
	BINARYNINJACOREAPI void BNDeleteUserVariable(BNFunction* func, const BNVariable* var);
	BINARYNINJACOREAPI BNType* BNGetVariableType(BNFunction* func, const BNVariable* var);
	BINARYNINJACOREAPI char* BNGetVariableName(BNFunction* func, const BNVariable* var);
	BINARYNINJACOREAPI uint64_t BNToVariableIdentifier(const BNVariable* var);
	BINARYNINJACOREAPI BNVariable BNFromVariableIdentifier(uint64_t id);

	BINARYNINJACOREAPI void BNSetAutoIndirectBranches(BNFunction* func, BNArchitecture* sourceArch, uint64_t source,
	                                                  BNArchitectureAndAddress* branches, size_t count);
	BINARYNINJACOREAPI void BNSetUserIndirectBranches(BNFunction* func, BNArchitecture* sourceArch, uint64_t source,
	                                                  BNArchitectureAndAddress* branches, size_t count);

	BINARYNINJACOREAPI BNIndirectBranchInfo* BNGetIndirectBranches(BNFunction* func, size_t* count);
	BINARYNINJACOREAPI BNIndirectBranchInfo* BNGetIndirectBranchesAt(BNFunction* func, BNArchitecture* arch,
	                                                                 uint64_t addr, size_t* count);
	BINARYNINJACOREAPI void BNFreeIndirectBranchList(BNIndirectBranchInfo* branches);

	BINARYNINJACOREAPI BNInstructionTextLine* BNGetFunctionBlockAnnotations(BNFunction* func, BNArchitecture* arch,
		uint64_t addr, size_t* count);
	BINARYNINJACOREAPI void BNFreeInstructionTextLines(BNInstructionTextLine* lines, size_t count);

	BINARYNINJACOREAPI BNIntegerDisplayType BNGetIntegerConstantDisplayType(BNFunction* func, BNArchitecture* arch,
		uint64_t instrAddr, uint64_t value, size_t operand);
	BINARYNINJACOREAPI void BNSetIntegerConstantDisplayType(BNFunction* func, BNArchitecture* arch,
		uint64_t instrAddr, uint64_t value, size_t operand, BNIntegerDisplayType type);

	BINARYNINJACOREAPI BNAnalysisCompletionEvent* BNAddAnalysisCompletionEvent(BNBinaryView* view, void* ctxt,
		void (*callback)(void* ctxt));
	BINARYNINJACOREAPI BNAnalysisCompletionEvent* BNNewAnalysisCompletionEventReference(BNAnalysisCompletionEvent* event);
	BINARYNINJACOREAPI void BNFreeAnalysisCompletionEvent(BNAnalysisCompletionEvent* event);
	BINARYNINJACOREAPI void BNCancelAnalysisCompletionEvent(BNAnalysisCompletionEvent* event);

	BINARYNINJACOREAPI BNAnalysisProgress BNGetAnalysisProgress(BNBinaryView* view);

	BINARYNINJACOREAPI uint64_t BNGetNextFunctionStartAfterAddress(BNBinaryView* view, uint64_t addr);
	BINARYNINJACOREAPI uint64_t BNGetNextBasicBlockStartAfterAddress(BNBinaryView* view, uint64_t addr);
	BINARYNINJACOREAPI uint64_t BNGetNextDataAfterAddress(BNBinaryView* view, uint64_t addr);
	BINARYNINJACOREAPI uint64_t BNGetNextDataVariableAfterAddress(BNBinaryView* view, uint64_t addr);
	BINARYNINJACOREAPI uint64_t BNGetPreviousFunctionStartBeforeAddress(BNBinaryView* view, uint64_t addr);
	BINARYNINJACOREAPI uint64_t BNGetPreviousBasicBlockStartBeforeAddress(BNBinaryView* view, uint64_t addr);
	BINARYNINJACOREAPI uint64_t BNGetPreviousBasicBlockEndBeforeAddress(BNBinaryView* view, uint64_t addr);
	BINARYNINJACOREAPI uint64_t BNGetPreviousDataBeforeAddress(BNBinaryView* view, uint64_t addr);
	BINARYNINJACOREAPI uint64_t BNGetPreviousDataVariableBeforeAddress(BNBinaryView* view, uint64_t addr);

	BINARYNINJACOREAPI BNLinearDisassemblyPosition BNGetLinearDisassemblyPositionForAddress(BNBinaryView* view,
		uint64_t addr, BNDisassemblySettings* settings);
	BINARYNINJACOREAPI void BNFreeLinearDisassemblyPosition(BNLinearDisassemblyPosition* pos);
	BINARYNINJACOREAPI BNLinearDisassemblyLine* BNGetPreviousLinearDisassemblyLines(BNBinaryView* view,
		BNLinearDisassemblyPosition* pos, BNDisassemblySettings* settings, size_t* count);
	BINARYNINJACOREAPI BNLinearDisassemblyLine* BNGetNextLinearDisassemblyLines(BNBinaryView* view,
		BNLinearDisassemblyPosition* pos, BNDisassemblySettings* settings, size_t* count);
	BINARYNINJACOREAPI void BNFreeLinearDisassemblyLines(BNLinearDisassemblyLine* lines, size_t count);

	BINARYNINJACOREAPI void BNDefineDataVariable(BNBinaryView* view, uint64_t addr, BNType* type);
	BINARYNINJACOREAPI void BNDefineUserDataVariable(BNBinaryView* view, uint64_t addr, BNType* type);
	BINARYNINJACOREAPI void BNUndefineDataVariable(BNBinaryView* view, uint64_t addr);
	BINARYNINJACOREAPI void BNUndefineUserDataVariable(BNBinaryView* view, uint64_t addr);
	BINARYNINJACOREAPI BNDataVariable* BNGetDataVariables(BNBinaryView* view, size_t* count);
	BINARYNINJACOREAPI void BNFreeDataVariables(BNDataVariable* vars, size_t count);
	BINARYNINJACOREAPI bool BNGetDataVariableAtAddress(BNBinaryView* view, uint64_t addr, BNDataVariable* var);

	BINARYNINJACOREAPI bool BNParseTypeString(BNBinaryView* view, const char* text,
		BNQualifiedNameAndType* result, char** errors);
	BINARYNINJACOREAPI void BNFreeNameAndType(BNNameAndType* obj);
	BINARYNINJACOREAPI void BNFreeQualifiedNameAndType(BNQualifiedNameAndType* obj);

	BINARYNINJACOREAPI BNQualifiedNameAndType* BNGetAnalysisTypeList(BNBinaryView* view, size_t* count);
	BINARYNINJACOREAPI void BNFreeTypeList(BNQualifiedNameAndType* types, size_t count);
	BINARYNINJACOREAPI BNType* BNGetAnalysisTypeByName(BNBinaryView* view, BNQualifiedName* name);
	BINARYNINJACOREAPI BNType* BNGetAnalysisTypeById(BNBinaryView* view, const char* id);
	BINARYNINJACOREAPI char* BNGetAnalysisTypeId(BNBinaryView* view, BNQualifiedName* name);
	BINARYNINJACOREAPI BNQualifiedName BNGetAnalysisTypeNameById(BNBinaryView* view, const char* id);
	BINARYNINJACOREAPI bool BNIsAnalysisTypeAutoDefined(BNBinaryView* view, BNQualifiedName* name);
	BINARYNINJACOREAPI BNQualifiedName BNDefineAnalysisType(BNBinaryView* view, const char* id,
		BNQualifiedName* defaultName, BNType* type);
	BINARYNINJACOREAPI void BNDefineUserAnalysisType(BNBinaryView* view, BNQualifiedName* name, BNType* type);
	BINARYNINJACOREAPI void BNUndefineAnalysisType(BNBinaryView* view, const char* id);
	BINARYNINJACOREAPI void BNUndefineUserAnalysisType(BNBinaryView* view, BNQualifiedName* name);
	BINARYNINJACOREAPI void BNRenameAnalysisType(BNBinaryView* view, BNQualifiedName* oldName, BNQualifiedName* newName);
	BINARYNINJACOREAPI char* BNGenerateAutoTypeId(const char* source, BNQualifiedName* name);
	BINARYNINJACOREAPI char* BNGenerateAutoPlatformTypeId(BNPlatform* platform, BNQualifiedName* name);
	BINARYNINJACOREAPI char* BNGenerateAutoDemangledTypeId(BNQualifiedName* name);
	BINARYNINJACOREAPI char* BNGetAutoPlatformTypeIdSource(BNPlatform* platform);
	BINARYNINJACOREAPI char* BNGetAutoDemangledTypeIdSource(void);

	BINARYNINJACOREAPI void BNRegisterPlatformTypes(BNBinaryView* view, BNPlatform* platform);

	BINARYNINJACOREAPI void BNReanalyzeAllFunctions(BNBinaryView* view);
	BINARYNINJACOREAPI void BNReanalyzeFunction(BNFunction* func);

	BINARYNINJACOREAPI BNHighlightColor BNGetInstructionHighlight(BNFunction* func, BNArchitecture* arch, uint64_t addr);
	BINARYNINJACOREAPI void BNSetAutoInstructionHighlight(BNFunction* func, BNArchitecture* arch, uint64_t addr,
		BNHighlightColor color);
	BINARYNINJACOREAPI void BNSetUserInstructionHighlight(BNFunction* func, BNArchitecture* arch, uint64_t addr,
		BNHighlightColor color);
	BINARYNINJACOREAPI BNHighlightColor BNGetBasicBlockHighlight(BNBasicBlock* block);
	BINARYNINJACOREAPI void BNSetAutoBasicBlockHighlight(BNBasicBlock* block, BNHighlightColor color);
	BINARYNINJACOREAPI void BNSetUserBasicBlockHighlight(BNBasicBlock* block, BNHighlightColor color);

	// Disassembly settings
	BINARYNINJACOREAPI BNDisassemblySettings* BNCreateDisassemblySettings(void);
	BINARYNINJACOREAPI BNDisassemblySettings* BNNewDisassemblySettingsReference(BNDisassemblySettings* settings);
	BINARYNINJACOREAPI void BNFreeDisassemblySettings(BNDisassemblySettings* settings);

	BINARYNINJACOREAPI bool BNIsDisassemblySettingsOptionSet(BNDisassemblySettings* settings,
		BNDisassemblyOption option);
	BINARYNINJACOREAPI void BNSetDisassemblySettingsOption(BNDisassemblySettings* settings,
		BNDisassemblyOption option, bool state);

	BINARYNINJACOREAPI size_t BNGetDisassemblyWidth(BNDisassemblySettings* settings);
	BINARYNINJACOREAPI void BNSetDisassemblyWidth(BNDisassemblySettings* settings, size_t width);
	BINARYNINJACOREAPI size_t BNGetDisassemblyMaximumSymbolWidth(BNDisassemblySettings* settings);
	BINARYNINJACOREAPI void BNSetDisassemblyMaximumSymbolWidth(BNDisassemblySettings* settings, size_t width);

	// Function graph
	BINARYNINJACOREAPI BNFunctionGraph* BNCreateFunctionGraph(BNFunction* func);
	BINARYNINJACOREAPI BNFunctionGraph* BNNewFunctionGraphReference(BNFunctionGraph* graph);
	BINARYNINJACOREAPI void BNFreeFunctionGraph(BNFunctionGraph* graph);
	BINARYNINJACOREAPI BNFunction* BNGetFunctionForFunctionGraph(BNFunctionGraph* graph);

	BINARYNINJACOREAPI int BNGetHorizontalFunctionGraphBlockMargin(BNFunctionGraph* graph);
	BINARYNINJACOREAPI int BNGetVerticalFunctionGraphBlockMargin(BNFunctionGraph* graph);
	BINARYNINJACOREAPI void BNSetFunctionGraphBlockMargins(BNFunctionGraph* graph, int horiz, int vert);

	BINARYNINJACOREAPI BNDisassemblySettings* BNGetFunctionGraphSettings(BNFunctionGraph* graph);

	BINARYNINJACOREAPI void BNStartFunctionGraphLayout(BNFunctionGraph* graph, BNFunctionGraphType type);
	BINARYNINJACOREAPI bool BNIsFunctionGraphLayoutComplete(BNFunctionGraph* graph);
	BINARYNINJACOREAPI void BNSetFunctionGraphCompleteCallback(BNFunctionGraph* graph, void* ctxt, void (*func)(void* ctxt));
	BINARYNINJACOREAPI void BNAbortFunctionGraph(BNFunctionGraph* graph);
	BINARYNINJACOREAPI BNFunctionGraphType BNGetFunctionGraphType(BNFunctionGraph* graph);

	BINARYNINJACOREAPI BNFunctionGraphBlock** BNGetFunctionGraphBlocks(BNFunctionGraph* graph, size_t* count);
	BINARYNINJACOREAPI BNFunctionGraphBlock** BNGetFunctionGraphBlocksInRegion(
		BNFunctionGraph* graph, int left, int top, int right, int bottom, size_t* count);
	BINARYNINJACOREAPI void BNFreeFunctionGraphBlockList(BNFunctionGraphBlock** blocks, size_t count);

	BINARYNINJACOREAPI int BNGetFunctionGraphWidth(BNFunctionGraph* graph);
	BINARYNINJACOREAPI int BNGetFunctionGraphHeight(BNFunctionGraph* graph);

	BINARYNINJACOREAPI bool BNIsFunctionGraphOptionSet(BNFunctionGraph* graph, BNDisassemblyOption option);
	BINARYNINJACOREAPI void BNSetFunctionGraphOption(BNFunctionGraph* graph, BNDisassemblyOption option, bool state);

	BINARYNINJACOREAPI BNFunctionGraphBlock* BNNewFunctionGraphBlockReference(BNFunctionGraphBlock* block);
	BINARYNINJACOREAPI void BNFreeFunctionGraphBlock(BNFunctionGraphBlock* block);

	BINARYNINJACOREAPI BNBasicBlock* BNGetFunctionGraphBasicBlock(BNFunctionGraphBlock* block);
	BINARYNINJACOREAPI BNArchitecture* BNGetFunctionGraphBlockArchitecture(BNFunctionGraphBlock* block);
	BINARYNINJACOREAPI uint64_t BNGetFunctionGraphBlockStart(BNFunctionGraphBlock* block);
	BINARYNINJACOREAPI uint64_t BNGetFunctionGraphBlockEnd(BNFunctionGraphBlock* block);
	BINARYNINJACOREAPI int BNGetFunctionGraphBlockX(BNFunctionGraphBlock* block);
	BINARYNINJACOREAPI int BNGetFunctionGraphBlockY(BNFunctionGraphBlock* block);
	BINARYNINJACOREAPI int BNGetFunctionGraphBlockWidth(BNFunctionGraphBlock* block);
	BINARYNINJACOREAPI int BNGetFunctionGraphBlockHeight(BNFunctionGraphBlock* block);

	BINARYNINJACOREAPI BNDisassemblyTextLine* BNGetFunctionGraphBlockLines(BNFunctionGraphBlock* block, size_t* count);
	BINARYNINJACOREAPI BNFunctionGraphEdge* BNGetFunctionGraphBlockOutgoingEdges(BNFunctionGraphBlock* block, size_t* count);
	BINARYNINJACOREAPI void BNFreeFunctionGraphBlockOutgoingEdgeList(BNFunctionGraphEdge* edges, size_t count);

	// Symbols
	BINARYNINJACOREAPI BNSymbol* BNCreateSymbol(BNSymbolType type, const char* shortName, const char* fullName,
	                                            const char* rawName, uint64_t addr);
	BINARYNINJACOREAPI BNSymbol* BNNewSymbolReference(BNSymbol* sym);
	BINARYNINJACOREAPI void BNFreeSymbol(BNSymbol* sym);
	BINARYNINJACOREAPI BNSymbolType BNGetSymbolType(BNSymbol* sym);
	BINARYNINJACOREAPI char* BNGetSymbolShortName(BNSymbol* sym);
	BINARYNINJACOREAPI char* BNGetSymbolFullName(BNSymbol* sym);
	BINARYNINJACOREAPI char* BNGetSymbolRawName(BNSymbol* sym);
	BINARYNINJACOREAPI uint64_t BNGetSymbolAddress(BNSymbol* sym);
	BINARYNINJACOREAPI bool BNIsSymbolAutoDefined(BNSymbol* sym);
	BINARYNINJACOREAPI void BNSetSymbolAutoDefined(BNSymbol* sym, bool val);

	BINARYNINJACOREAPI BNSymbol* BNGetSymbolByAddress(BNBinaryView* view, uint64_t addr);
	BINARYNINJACOREAPI BNSymbol* BNGetSymbolByRawName(BNBinaryView* view, const char* name);
	BINARYNINJACOREAPI BNSymbol** BNGetSymbolsByName(BNBinaryView* view, const char* name, size_t* count);
	BINARYNINJACOREAPI BNSymbol** BNGetSymbols(BNBinaryView* view, size_t* count);
	BINARYNINJACOREAPI BNSymbol** BNGetSymbolsInRange(BNBinaryView* view, uint64_t start, uint64_t len, size_t* count);
	BINARYNINJACOREAPI BNSymbol** BNGetSymbolsOfType(BNBinaryView* view, BNSymbolType type, size_t* count);
	BINARYNINJACOREAPI BNSymbol** BNGetSymbolsOfTypeInRange(BNBinaryView* view, BNSymbolType type,
	                                                        uint64_t start, uint64_t len, size_t* count);
	BINARYNINJACOREAPI void BNFreeSymbolList(BNSymbol** syms, size_t count);

	BINARYNINJACOREAPI void BNDefineAutoSymbol(BNBinaryView* view, BNSymbol* sym);
	BINARYNINJACOREAPI void BNUndefineAutoSymbol(BNBinaryView* view, BNSymbol* sym);
	BINARYNINJACOREAPI void BNDefineUserSymbol(BNBinaryView* view, BNSymbol* sym);
	BINARYNINJACOREAPI void BNUndefineUserSymbol(BNBinaryView* view, BNSymbol* sym);
	BINARYNINJACOREAPI void BNDefineImportedFunction(BNBinaryView* view, BNSymbol* importAddressSym, BNFunction* func);
	BINARYNINJACOREAPI void BNDefineAutoSymbolAndVariableOrFunction(BNBinaryView* view, BNPlatform* platform,
		BNSymbol* sym, BNType* type);

	BINARYNINJACOREAPI BNSymbol* BNImportedFunctionFromImportAddressSymbol(BNSymbol* sym, uint64_t addr);

	// Low-level IL
	BINARYNINJACOREAPI BNLowLevelILFunction* BNCreateLowLevelILFunction(BNArchitecture* arch, BNFunction* func);
	BINARYNINJACOREAPI BNLowLevelILFunction* BNNewLowLevelILFunctionReference(BNLowLevelILFunction* func);
	BINARYNINJACOREAPI void BNFreeLowLevelILFunction(BNLowLevelILFunction* func);
	BINARYNINJACOREAPI uint64_t BNLowLevelILGetCurrentAddress(BNLowLevelILFunction* func);
	BINARYNINJACOREAPI void BNLowLevelILSetCurrentAddress(BNLowLevelILFunction* func,
		BNArchitecture* arch, uint64_t addr);
	BINARYNINJACOREAPI size_t BNLowLevelILGetInstructionStart(BNLowLevelILFunction* func,
		BNArchitecture* arch, uint64_t addr);
	BINARYNINJACOREAPI void BNLowLevelILClearIndirectBranches(BNLowLevelILFunction* func);
	BINARYNINJACOREAPI void BNLowLevelILSetIndirectBranches(BNLowLevelILFunction* func, BNArchitectureAndAddress* branches,
	                                                        size_t count);
	BINARYNINJACOREAPI size_t BNLowLevelILAddExpr(BNLowLevelILFunction* func, BNLowLevelILOperation operation, size_t size,
	                                              uint32_t flags, uint64_t a, uint64_t b, uint64_t c, uint64_t d);
	BINARYNINJACOREAPI void BNLowLevelILSetExprSourceOperand(BNLowLevelILFunction* func, size_t expr, uint32_t operand);
	BINARYNINJACOREAPI size_t BNLowLevelILAddInstruction(BNLowLevelILFunction* func, size_t expr);
	BINARYNINJACOREAPI size_t BNLowLevelILGoto(BNLowLevelILFunction* func, BNLowLevelILLabel* label);
	BINARYNINJACOREAPI size_t BNLowLevelILIf(BNLowLevelILFunction* func, uint64_t op, BNLowLevelILLabel* t, BNLowLevelILLabel* f);
	BINARYNINJACOREAPI void BNLowLevelILInitLabel(BNLowLevelILLabel* label);
	BINARYNINJACOREAPI void BNLowLevelILMarkLabel(BNLowLevelILFunction* func, BNLowLevelILLabel* label);
	BINARYNINJACOREAPI void BNFinalizeLowLevelILFunction(BNLowLevelILFunction* func);

	BINARYNINJACOREAPI size_t BNLowLevelILAddLabelList(BNLowLevelILFunction* func, BNLowLevelILLabel** labels, size_t count);
	BINARYNINJACOREAPI size_t BNLowLevelILAddOperandList(BNLowLevelILFunction* func, uint64_t* operands, size_t count);
	BINARYNINJACOREAPI uint64_t* BNLowLevelILGetOperandList(BNLowLevelILFunction* func, size_t expr, size_t operand,
	                                                        size_t* count);
	BINARYNINJACOREAPI void BNLowLevelILFreeOperandList(uint64_t* operands);

	BINARYNINJACOREAPI BNLowLevelILInstruction BNGetLowLevelILByIndex(BNLowLevelILFunction* func, size_t i);
	BINARYNINJACOREAPI size_t BNGetLowLevelILIndexForInstruction(BNLowLevelILFunction* func, size_t i);
	BINARYNINJACOREAPI size_t BNGetLowLevelILInstructionCount(BNLowLevelILFunction* func);
	BINARYNINJACOREAPI size_t BNGetLowLevelILExprCount(BNLowLevelILFunction* func);

	BINARYNINJACOREAPI void BNAddLowLevelILLabelForAddress(BNLowLevelILFunction* func, BNArchitecture* arch, uint64_t addr);
	BINARYNINJACOREAPI BNLowLevelILLabel* BNGetLowLevelILLabelForAddress(BNLowLevelILFunction* func,
	                                                                     BNArchitecture* arch, uint64_t addr);

	BINARYNINJACOREAPI bool BNGetLowLevelILExprText(BNLowLevelILFunction* func, BNArchitecture* arch, size_t i,
		BNInstructionTextToken** tokens, size_t* count);
	BINARYNINJACOREAPI bool BNGetLowLevelILInstructionText(BNLowLevelILFunction* il, BNFunction* func,
		BNArchitecture* arch, size_t i, BNInstructionTextToken** tokens, size_t* count);

	BINARYNINJACOREAPI uint32_t BNGetLowLevelILTemporaryRegisterCount(BNLowLevelILFunction* func);
	BINARYNINJACOREAPI uint32_t BNGetLowLevelILTemporaryFlagCount(BNLowLevelILFunction* func);

	BINARYNINJACOREAPI BNBasicBlock** BNGetLowLevelILBasicBlockList(BNLowLevelILFunction* func, size_t* count);

	BINARYNINJACOREAPI BNLowLevelILFunction* BNGetLowLevelILSSAForm(BNLowLevelILFunction* func);
	BINARYNINJACOREAPI BNLowLevelILFunction* BNGetLowLevelILNonSSAForm(BNLowLevelILFunction* func);
	BINARYNINJACOREAPI size_t BNGetLowLevelILSSAInstructionIndex(BNLowLevelILFunction* func, size_t instr);
	BINARYNINJACOREAPI size_t BNGetLowLevelILNonSSAInstructionIndex(BNLowLevelILFunction* func, size_t instr);
	BINARYNINJACOREAPI size_t BNGetLowLevelILSSAExprIndex(BNLowLevelILFunction* func, size_t expr);
	BINARYNINJACOREAPI size_t BNGetLowLevelILNonSSAExprIndex(BNLowLevelILFunction* func, size_t expr);

	BINARYNINJACOREAPI size_t BNGetLowLevelILSSARegisterDefinition(BNLowLevelILFunction* func, uint32_t reg, size_t idx);
	BINARYNINJACOREAPI size_t BNGetLowLevelILSSAFlagDefinition(BNLowLevelILFunction* func, uint32_t reg, size_t idx);
	BINARYNINJACOREAPI size_t BNGetLowLevelILSSAMemoryDefinition(BNLowLevelILFunction* func, size_t idx);
	BINARYNINJACOREAPI size_t* BNGetLowLevelILSSARegisterUses(BNLowLevelILFunction* func, uint32_t reg, size_t idx,
		size_t* count);
	BINARYNINJACOREAPI size_t* BNGetLowLevelILSSAFlagUses(BNLowLevelILFunction* func, uint32_t reg, size_t idx,
		size_t* count);
	BINARYNINJACOREAPI size_t* BNGetLowLevelILSSAMemoryUses(BNLowLevelILFunction* func, size_t idx, size_t* count);

	BINARYNINJACOREAPI BNRegisterValue BNGetLowLevelILSSARegisterValue(BNLowLevelILFunction* func,
		uint32_t reg, size_t idx);
	BINARYNINJACOREAPI BNRegisterValue BNGetLowLevelILSSAFlagValue(BNLowLevelILFunction* func,
		uint32_t flag, size_t idx);

	BINARYNINJACOREAPI BNRegisterValue BNGetLowLevelILExprValue(BNLowLevelILFunction* func, size_t expr);
	BINARYNINJACOREAPI BNPossibleValueSet BNGetLowLevelILPossibleExprValues(BNLowLevelILFunction* func, size_t expr);

	BINARYNINJACOREAPI BNRegisterValue BNGetLowLevelILRegisterValueAtInstruction(BNLowLevelILFunction* func,
		uint32_t reg, size_t instr);
	BINARYNINJACOREAPI BNRegisterValue BNGetLowLevelILRegisterValueAfterInstruction(BNLowLevelILFunction* func,
		uint32_t reg, size_t instr);
	BINARYNINJACOREAPI BNPossibleValueSet BNGetLowLevelILPossibleRegisterValuesAtInstruction(BNLowLevelILFunction* func,
		uint32_t reg, size_t instr);
	BINARYNINJACOREAPI BNPossibleValueSet BNGetLowLevelILPossibleRegisterValuesAfterInstruction(BNLowLevelILFunction* func,
		uint32_t reg, size_t instr);
	BINARYNINJACOREAPI BNRegisterValue BNGetLowLevelILFlagValueAtInstruction(BNLowLevelILFunction* func,
		uint32_t flag, size_t instr);
	BINARYNINJACOREAPI BNRegisterValue BNGetLowLevelILFlagValueAfterInstruction(BNLowLevelILFunction* func,
		uint32_t flag, size_t instr);
	BINARYNINJACOREAPI BNPossibleValueSet BNGetLowLevelILPossibleFlagValuesAtInstruction(BNLowLevelILFunction* func,
		uint32_t flag, size_t instr);
	BINARYNINJACOREAPI BNPossibleValueSet BNGetLowLevelILPossibleFlagValuesAfterInstruction(BNLowLevelILFunction* func,
		uint32_t flag, size_t instr);
	BINARYNINJACOREAPI BNRegisterValue BNGetLowLevelILStackContentsAtInstruction(BNLowLevelILFunction* func,
		int64_t offset, size_t len, size_t instr);
	BINARYNINJACOREAPI BNRegisterValue BNGetLowLevelILStackContentsAfterInstruction(BNLowLevelILFunction* func,
		int64_t offset, size_t len, size_t instr);
	BINARYNINJACOREAPI BNPossibleValueSet BNGetLowLevelILPossibleStackContentsAtInstruction(BNLowLevelILFunction* func,
		int64_t offset, size_t len, size_t instr);
	BINARYNINJACOREAPI BNPossibleValueSet BNGetLowLevelILPossibleStackContentsAfterInstruction(BNLowLevelILFunction* func,
		int64_t offset, size_t len, size_t instr);

	BINARYNINJACOREAPI BNMediumLevelILFunction* BNGetMediumLevelILForLowLevelIL(BNLowLevelILFunction* func);
	BINARYNINJACOREAPI BNMediumLevelILFunction* BNGetMappedMediumLevelIL(BNLowLevelILFunction* func);
	BINARYNINJACOREAPI size_t BNGetMappedMediumLevelILInstructionIndex(BNLowLevelILFunction* func, size_t instr);
	BINARYNINJACOREAPI size_t BNGetMappedMediumLevelILExprIndex(BNLowLevelILFunction* func, size_t expr);

	// Medium-level IL
	BINARYNINJACOREAPI BNMediumLevelILFunction* BNCreateMediumLevelILFunction(BNArchitecture* arch, BNFunction* func);
	BINARYNINJACOREAPI BNMediumLevelILFunction* BNNewMediumLevelILFunctionReference(BNMediumLevelILFunction* func);
	BINARYNINJACOREAPI void BNFreeMediumLevelILFunction(BNMediumLevelILFunction* func);
	BINARYNINJACOREAPI uint64_t BNMediumLevelILGetCurrentAddress(BNMediumLevelILFunction* func);
	BINARYNINJACOREAPI void BNMediumLevelILSetCurrentAddress(BNMediumLevelILFunction* func,
		BNArchitecture* arch, uint64_t addr);
	BINARYNINJACOREAPI size_t BNMediumLevelILGetInstructionStart(BNMediumLevelILFunction* func,
		BNArchitecture* arch, uint64_t addr);
	BINARYNINJACOREAPI size_t BNMediumLevelILAddExpr(BNMediumLevelILFunction* func, BNMediumLevelILOperation operation,
		size_t size, uint64_t a, uint64_t b, uint64_t c, uint64_t d, uint64_t e);
	BINARYNINJACOREAPI size_t BNMediumLevelILAddInstruction(BNMediumLevelILFunction* func, size_t expr);
	BINARYNINJACOREAPI size_t BNMediumLevelILGoto(BNMediumLevelILFunction* func, BNMediumLevelILLabel* label);
	BINARYNINJACOREAPI size_t BNMediumLevelILIf(BNMediumLevelILFunction* func, uint64_t op,
		BNMediumLevelILLabel* t, BNMediumLevelILLabel* f);
	BINARYNINJACOREAPI void BNMediumLevelILInitLabel(BNMediumLevelILLabel* label);
	BINARYNINJACOREAPI void BNMediumLevelILMarkLabel(BNMediumLevelILFunction* func, BNMediumLevelILLabel* label);
	BINARYNINJACOREAPI void BNFinalizeMediumLevelILFunction(BNMediumLevelILFunction* func);

	BINARYNINJACOREAPI size_t BNMediumLevelILAddLabelList(BNMediumLevelILFunction* func,
		BNMediumLevelILLabel** labels, size_t count);
	BINARYNINJACOREAPI size_t BNMediumLevelILAddOperandList(BNMediumLevelILFunction* func,
		uint64_t* operands, size_t count);
	BINARYNINJACOREAPI uint64_t* BNMediumLevelILGetOperandList(BNMediumLevelILFunction* func, size_t expr,
		size_t operand, size_t* count);
	BINARYNINJACOREAPI void BNMediumLevelILFreeOperandList(uint64_t* operands);

	BINARYNINJACOREAPI BNMediumLevelILInstruction BNGetMediumLevelILByIndex(BNMediumLevelILFunction* func, size_t i);
	BINARYNINJACOREAPI size_t BNGetMediumLevelILIndexForInstruction(BNMediumLevelILFunction* func, size_t i);
	BINARYNINJACOREAPI size_t BNGetMediumLevelILInstructionForExpr(BNMediumLevelILFunction* func, size_t expr);
	BINARYNINJACOREAPI size_t BNGetMediumLevelILInstructionCount(BNMediumLevelILFunction* func);
	BINARYNINJACOREAPI size_t BNGetMediumLevelILExprCount(BNMediumLevelILFunction* func);

	BINARYNINJACOREAPI bool BNGetMediumLevelILExprText(BNMediumLevelILFunction* func, BNArchitecture* arch, size_t i,
		BNInstructionTextToken** tokens, size_t* count);
	BINARYNINJACOREAPI bool BNGetMediumLevelILInstructionText(BNMediumLevelILFunction* il, BNFunction* func,
		BNArchitecture* arch, size_t i, BNInstructionTextToken** tokens, size_t* count);

	BINARYNINJACOREAPI BNBasicBlock** BNGetMediumLevelILBasicBlockList(BNMediumLevelILFunction* func, size_t* count);

	BINARYNINJACOREAPI BNMediumLevelILFunction* BNGetMediumLevelILSSAForm(BNMediumLevelILFunction* func);
	BINARYNINJACOREAPI BNMediumLevelILFunction* BNGetMediumLevelILNonSSAForm(BNMediumLevelILFunction* func);
	BINARYNINJACOREAPI size_t BNGetMediumLevelILSSAInstructionIndex(BNMediumLevelILFunction* func, size_t instr);
	BINARYNINJACOREAPI size_t BNGetMediumLevelILNonSSAInstructionIndex(BNMediumLevelILFunction* func, size_t instr);
	BINARYNINJACOREAPI size_t BNGetMediumLevelILSSAExprIndex(BNMediumLevelILFunction* func, size_t expr);
	BINARYNINJACOREAPI size_t BNGetMediumLevelILNonSSAExprIndex(BNMediumLevelILFunction* func, size_t expr);

	BINARYNINJACOREAPI size_t BNGetMediumLevelILSSAVarDefinition(BNMediumLevelILFunction* func,
		const BNVariable* var, size_t idx);
	BINARYNINJACOREAPI size_t BNGetMediumLevelILSSAMemoryDefinition(BNMediumLevelILFunction* func, size_t idx);
	BINARYNINJACOREAPI size_t* BNGetMediumLevelILSSAVarUses(BNMediumLevelILFunction* func, const BNVariable* var,
		size_t idx, size_t* count);
	BINARYNINJACOREAPI size_t* BNGetMediumLevelILSSAMemoryUses(BNMediumLevelILFunction* func,
		size_t idx, size_t* count);

	BINARYNINJACOREAPI BNRegisterValue BNGetMediumLevelILSSAVarValue(BNMediumLevelILFunction* func,
		const BNVariable* var, size_t idx);
	BINARYNINJACOREAPI BNRegisterValue BNGetMediumLevelILExprValue(BNMediumLevelILFunction* func, size_t expr);
	BINARYNINJACOREAPI BNPossibleValueSet BNGetMediumLevelILPossibleSSAVarValues(BNMediumLevelILFunction* func,
		const BNVariable* var, size_t idx, size_t instr);
	BINARYNINJACOREAPI BNPossibleValueSet BNGetMediumLevelILPossibleExprValues(BNMediumLevelILFunction* func, size_t expr);

	BINARYNINJACOREAPI size_t BNGetMediumLevelILSSAVarIndexAtILInstruction(BNMediumLevelILFunction* func,
		const BNVariable* var, size_t instr);
	BINARYNINJACOREAPI size_t BNGetMediumLevelILSSAMemoryIndexAtILInstruction(BNMediumLevelILFunction* func,
		size_t instr);
	BINARYNINJACOREAPI BNVariable BNGetMediumLevelILVariableForRegisterAtInstruction(BNMediumLevelILFunction* func,
		uint32_t reg, size_t instr);
	BINARYNINJACOREAPI BNVariable BNGetMediumLevelILVariableForFlagAtInstruction(BNMediumLevelILFunction* func,
		uint32_t flag, size_t instr);
	BINARYNINJACOREAPI BNVariable BNGetMediumLevelILVariableForStackLocationAtInstruction(BNMediumLevelILFunction* func,
		int64_t offset, size_t instr);

	BINARYNINJACOREAPI BNRegisterValue BNGetMediumLevelILRegisterValueAtInstruction(BNMediumLevelILFunction* func,
		uint32_t reg, size_t instr);
	BINARYNINJACOREAPI BNRegisterValue BNGetMediumLevelILRegisterValueAfterInstruction(BNMediumLevelILFunction* func,
		uint32_t reg, size_t instr);
	BINARYNINJACOREAPI BNPossibleValueSet BNGetMediumLevelILPossibleRegisterValuesAtInstruction(BNMediumLevelILFunction* func,
		uint32_t reg, size_t instr);
	BINARYNINJACOREAPI BNPossibleValueSet BNGetMediumLevelILPossibleRegisterValuesAfterInstruction(BNMediumLevelILFunction* func,
		uint32_t reg, size_t instr);
	BINARYNINJACOREAPI BNRegisterValue BNGetMediumLevelILFlagValueAtInstruction(BNMediumLevelILFunction* func,
		uint32_t flag, size_t instr);
	BINARYNINJACOREAPI BNRegisterValue BNGetMediumLevelILFlagValueAfterInstruction(BNMediumLevelILFunction* func,
		uint32_t flag, size_t instr);
	BINARYNINJACOREAPI BNPossibleValueSet BNGetMediumLevelILPossibleFlagValuesAtInstruction(BNMediumLevelILFunction* func,
		uint32_t flag, size_t instr);
	BINARYNINJACOREAPI BNPossibleValueSet BNGetMediumLevelILPossibleFlagValuesAfterInstruction(BNMediumLevelILFunction* func,
		uint32_t flag, size_t instr);
	BINARYNINJACOREAPI BNRegisterValue BNGetMediumLevelILStackContentsAtInstruction(BNMediumLevelILFunction* func,
		int64_t offset, size_t len, size_t instr);
	BINARYNINJACOREAPI BNRegisterValue BNGetMediumLevelILStackContentsAfterInstruction(BNMediumLevelILFunction* func,
		int64_t offset, size_t len, size_t instr);
	BINARYNINJACOREAPI BNPossibleValueSet BNGetMediumLevelILPossibleStackContentsAtInstruction(BNMediumLevelILFunction* func,
		int64_t offset, size_t len, size_t instr);
	BINARYNINJACOREAPI BNPossibleValueSet BNGetMediumLevelILPossibleStackContentsAfterInstruction(BNMediumLevelILFunction* func,
		int64_t offset, size_t len, size_t instr);

	BINARYNINJACOREAPI BNILBranchDependence BNGetMediumLevelILBranchDependence(BNMediumLevelILFunction* func,
		size_t curInstr, size_t branchInstr);
	BINARYNINJACOREAPI BNILBranchInstructionAndDependence* BNGetAllMediumLevelILBranchDependence(
		BNMediumLevelILFunction* func, size_t instr, size_t* count);
	BINARYNINJACOREAPI void BNFreeILBranchDependenceList(BNILBranchInstructionAndDependence* branches);

	BINARYNINJACOREAPI BNLowLevelILFunction* BNGetLowLevelILForMediumLevelIL(BNMediumLevelILFunction* func);
	BINARYNINJACOREAPI size_t BNGetLowLevelILInstructionIndex(BNMediumLevelILFunction* func, size_t instr);
	BINARYNINJACOREAPI size_t BNGetLowLevelILExprIndex(BNMediumLevelILFunction* func, size_t expr);

	// Types
	BINARYNINJACOREAPI BNType* BNCreateVoidType(void);
	BINARYNINJACOREAPI BNType* BNCreateBoolType(void);
	BINARYNINJACOREAPI BNType* BNCreateIntegerType(size_t width, bool sign, const char* altName);
	BINARYNINJACOREAPI BNType* BNCreateFloatType(size_t width, const char* altName);
	BINARYNINJACOREAPI BNType* BNCreateStructureType(BNStructure* s);
	BINARYNINJACOREAPI BNType* BNCreateEnumerationType(BNArchitecture* arch, BNEnumeration* e, size_t width, bool isSigned);
	BINARYNINJACOREAPI BNType* BNCreatePointerType(BNArchitecture* arch, BNType* type, bool cnst, bool vltl,
	                                               BNReferenceType refType);
	BINARYNINJACOREAPI BNType* BNCreateArrayType(BNType* type, uint64_t elem);
	BINARYNINJACOREAPI BNType* BNCreateFunctionType(BNType* returnValue, BNCallingConvention* callingConvention,
	                                                BNNameAndType* params, size_t paramCount, bool varArg);
	BINARYNINJACOREAPI BNType* BNNewTypeReference(BNType* type);
	BINARYNINJACOREAPI BNType* BNDuplicateType(BNType* type);
	BINARYNINJACOREAPI char* BNGetTypeAndName(BNType* type, BNQualifiedName* name);
	BINARYNINJACOREAPI void BNFreeType(BNType* type);

	BINARYNINJACOREAPI BNTypeClass BNGetTypeClass(BNType* type);
	BINARYNINJACOREAPI uint64_t BNGetTypeWidth(BNType* type);
	BINARYNINJACOREAPI size_t BNGetTypeAlignment(BNType* type);
	BINARYNINJACOREAPI bool BNIsTypeSigned(BNType* type);
	BINARYNINJACOREAPI bool BNIsTypeConst(BNType* type);
	BINARYNINJACOREAPI bool BNIsTypeVolatile(BNType* type);
	BINARYNINJACOREAPI bool BNIsTypeFloatingPoint(BNType* type);
	BINARYNINJACOREAPI BNType* BNGetChildType(BNType* type);
	BINARYNINJACOREAPI BNCallingConvention* BNGetTypeCallingConvention(BNType* type);
	BINARYNINJACOREAPI BNNameAndType* BNGetTypeParameters(BNType* type, size_t* count);
	BINARYNINJACOREAPI void BNFreeTypeParameterList(BNNameAndType* types, size_t count);
	BINARYNINJACOREAPI bool BNTypeHasVariableArguments(BNType* type);
	BINARYNINJACOREAPI bool BNFunctionTypeCanReturn(BNType* type);
	BINARYNINJACOREAPI BNStructure* BNGetTypeStructure(BNType* type);
	BINARYNINJACOREAPI BNEnumeration* BNGetTypeEnumeration(BNType* type);
	BINARYNINJACOREAPI BNNamedTypeReference* BNGetTypeNamedTypeReference(BNType* type);
	BINARYNINJACOREAPI uint64_t BNGetTypeElementCount(BNType* type);
	BINARYNINJACOREAPI void BNSetFunctionCanReturn(BNType* type, bool canReturn);

	BINARYNINJACOREAPI char* BNGetTypeString(BNType* type);
	BINARYNINJACOREAPI char* BNGetTypeStringBeforeName(BNType* type);
	BINARYNINJACOREAPI char* BNGetTypeStringAfterName(BNType* type);
	BINARYNINJACOREAPI BNInstructionTextToken* BNGetTypeTokens(BNType* type, size_t* count);
	BINARYNINJACOREAPI BNInstructionTextToken* BNGetTypeTokensBeforeName(BNType* type, size_t* count);
	BINARYNINJACOREAPI BNInstructionTextToken* BNGetTypeTokensAfterName(BNType* type, size_t* count);
	BINARYNINJACOREAPI void BNFreeTokenList(BNInstructionTextToken* tokens, size_t count);

	BINARYNINJACOREAPI BNType* BNCreateNamedTypeReference(BNNamedTypeReference* nt, size_t width, size_t align);
	BINARYNINJACOREAPI BNType* BNCreateNamedTypeReferenceFromTypeAndId(const char* id, BNQualifiedName* name, BNType* type);
	BINARYNINJACOREAPI BNType* BNCreateNamedTypeReferenceFromType(BNBinaryView* view, BNQualifiedName* name);
	BINARYNINJACOREAPI BNNamedTypeReference* BNCreateNamedType(void);
	BINARYNINJACOREAPI void BNSetTypeReferenceClass(BNNamedTypeReference* nt, BNNamedTypeReferenceClass cls);
	BINARYNINJACOREAPI BNNamedTypeReferenceClass BNGetTypeReferenceClass(BNNamedTypeReference* nt);
	BINARYNINJACOREAPI void BNSetTypeReferenceId(BNNamedTypeReference* nt, const char* id);
	BINARYNINJACOREAPI char* BNGetTypeReferenceId(BNNamedTypeReference* nt);
	BINARYNINJACOREAPI void BNSetTypeReferenceName(BNNamedTypeReference* nt, BNQualifiedName* name);
	BINARYNINJACOREAPI BNQualifiedName BNGetTypeReferenceName(BNNamedTypeReference* nt);
	BINARYNINJACOREAPI void BNFreeQualifiedName(BNQualifiedName* name);
	BINARYNINJACOREAPI void BNFreeNamedTypeReference(BNNamedTypeReference* nt);
	BINARYNINJACOREAPI BNNamedTypeReference* BNNewNamedTypeReference(BNNamedTypeReference* nt);

	BINARYNINJACOREAPI BNStructure* BNCreateStructure(void);
	BINARYNINJACOREAPI BNStructure* BNNewStructureReference(BNStructure* s);
	BINARYNINJACOREAPI void BNFreeStructure(BNStructure* s);

	BINARYNINJACOREAPI BNStructureMember* BNGetStructureMembers(BNStructure* s, size_t* count);
	BINARYNINJACOREAPI void BNFreeStructureMemberList(BNStructureMember* members, size_t count);
	BINARYNINJACOREAPI uint64_t BNGetStructureWidth(BNStructure* s);
	BINARYNINJACOREAPI void BNSetStructureWidth(BNStructure* s, uint64_t width);
	BINARYNINJACOREAPI size_t BNGetStructureAlignment(BNStructure* s);
	BINARYNINJACOREAPI void BNSetStructureAlignment(BNStructure* s, size_t align);
	BINARYNINJACOREAPI bool BNIsStructurePacked(BNStructure* s);
	BINARYNINJACOREAPI void BNSetStructurePacked(BNStructure* s, bool packed);
	BINARYNINJACOREAPI bool BNIsStructureUnion(BNStructure* s);
	BINARYNINJACOREAPI void BNSetStructureUnion(BNStructure* s, bool u);

	BINARYNINJACOREAPI void BNAddStructureMember(BNStructure* s, BNType* type, const char* name);
	BINARYNINJACOREAPI void BNAddStructureMemberAtOffset(BNStructure* s, BNType* type, const char* name, uint64_t offset);
	BINARYNINJACOREAPI void BNRemoveStructureMember(BNStructure* s, size_t idx);
	BINARYNINJACOREAPI void BNReplaceStructureMember(BNStructure* s, size_t idx, BNType* type, const char* name);

	BINARYNINJACOREAPI BNEnumeration* BNCreateEnumeration(void);
	BINARYNINJACOREAPI BNEnumeration* BNNewEnumerationReference(BNEnumeration* e);
	BINARYNINJACOREAPI void BNFreeEnumeration(BNEnumeration* e);

	BINARYNINJACOREAPI BNEnumerationMember* BNGetEnumerationMembers(BNEnumeration* e, size_t* count);
	BINARYNINJACOREAPI void BNFreeEnumerationMemberList(BNEnumerationMember* members, size_t count);

	BINARYNINJACOREAPI void BNAddEnumerationMember(BNEnumeration* e, const char* name);
	BINARYNINJACOREAPI void BNAddEnumerationMemberWithValue(BNEnumeration* e, const char* name, uint64_t value);
	BINARYNINJACOREAPI void BNRemoveEnumerationMember(BNEnumeration* e, size_t idx);
	BINARYNINJACOREAPI void BNReplaceEnumerationMember(BNEnumeration* e, size_t idx, const char* name, uint64_t value);

	// Source code processing
	BINARYNINJACOREAPI bool BNPreprocessSource(const char* source, const char* fileName, char** output, char** errors,
		const char** includeDirs, size_t includeDirCount);
	BINARYNINJACOREAPI bool BNParseTypesFromSource(BNArchitecture* arch, const char* source, const char* fileName,
		BNTypeParserResult* result, char** errors, const char** includeDirs, size_t includeDirCount,
		const char* autoTypeSource);
	BINARYNINJACOREAPI bool BNParseTypesFromSourceFile(BNArchitecture* arch, const char* fileName,
		BNTypeParserResult* result, char** errors, const char** includeDirs, size_t includeDirCount,
		const char* autoTypeSource);
	BINARYNINJACOREAPI void BNFreeTypeParserResult(BNTypeParserResult* result);

	// Updates
	BINARYNINJACOREAPI BNUpdateChannel* BNGetUpdateChannels(size_t* count, char** errors);
	BINARYNINJACOREAPI void BNFreeUpdateChannelList(BNUpdateChannel* list, size_t count);
	BINARYNINJACOREAPI BNUpdateVersion* BNGetUpdateChannelVersions(const char* channel, size_t* count, char** errors);
	BINARYNINJACOREAPI void BNFreeUpdateChannelVersionList(BNUpdateVersion* list, size_t count);

	BINARYNINJACOREAPI bool BNAreUpdatesAvailable(const char* channel, char** errors);

	BINARYNINJACOREAPI BNUpdateResult BNUpdateToVersion(const char* channel, const char* version, char** errors,
	                                                    bool (*progress)(void* ctxt, uint64_t progress, uint64_t total),
	                                                    void* context);
	BINARYNINJACOREAPI BNUpdateResult BNUpdateToLatestVersion(const char* channel, char** errors,
	                                                          bool (*progress)(void* ctxt, uint64_t progress, uint64_t total),
	                                                          void* context);

	BINARYNINJACOREAPI bool BNAreAutoUpdatesEnabled(void);
	BINARYNINJACOREAPI void BNSetAutoUpdatesEnabled(bool enabled);
	BINARYNINJACOREAPI uint64_t BNGetTimeSinceLastUpdateCheck(void);
	BINARYNINJACOREAPI void BNUpdatesChecked(void);

	BINARYNINJACOREAPI char* BNGetActiveUpdateChannel(void);
	BINARYNINJACOREAPI void BNSetActiveUpdateChannel(const char* channel);

	BINARYNINJACOREAPI bool BNIsUpdateInstallationPending(void);
	BINARYNINJACOREAPI void BNInstallPendingUpdate(char** errors);

	// Plugin commands
	BINARYNINJACOREAPI void BNRegisterPluginCommand(const char* name, const char* description,
	                                                void (*action)(void* ctxt, BNBinaryView* view),
	                                                bool (*isValid)(void* ctxt, BNBinaryView* view), void* context);
	BINARYNINJACOREAPI void BNRegisterPluginCommandForAddress(const char* name, const char* description,
	                                                          void (*action)(void* ctxt, BNBinaryView* view, uint64_t addr),
	                                                          bool (*isValid)(void* ctxt, BNBinaryView* view, uint64_t addr),
	                                                          void* context);
	BINARYNINJACOREAPI void BNRegisterPluginCommandForRange(const char* name, const char* description,
	                                                        void (*action)(void* ctxt, BNBinaryView* view, uint64_t addr, uint64_t len),
	                                                        bool (*isValid)(void* ctxt, BNBinaryView* view, uint64_t addr, uint64_t len),
	                                                        void* context);
	BINARYNINJACOREAPI void BNRegisterPluginCommandForFunction(const char* name, const char* description,
	                                                           void (*action)(void* ctxt, BNBinaryView* view, BNFunction* func),
	                                                           bool (*isValid)(void* ctxt, BNBinaryView* view, BNFunction* func),
	                                                           void* context);

	BINARYNINJACOREAPI BNPluginCommand* BNGetAllPluginCommands(size_t* count);
	BINARYNINJACOREAPI BNPluginCommand* BNGetValidPluginCommands(BNBinaryView* view, size_t* count);
	BINARYNINJACOREAPI BNPluginCommand* BNGetValidPluginCommandsForAddress(BNBinaryView* view, uint64_t addr,
	                                                                       size_t* count);
	BINARYNINJACOREAPI BNPluginCommand* BNGetValidPluginCommandsForRange(BNBinaryView* view, uint64_t addr,
	                                                                     uint64_t len, size_t* count);
	BINARYNINJACOREAPI BNPluginCommand* BNGetValidPluginCommandsForFunction(BNBinaryView* view, BNFunction* func,
	                                                                        size_t* count);
	BINARYNINJACOREAPI void BNFreePluginCommandList(BNPluginCommand* commands);

	// Calling conventions
	BINARYNINJACOREAPI BNCallingConvention* BNCreateCallingConvention(BNArchitecture* arch, const char* name,
	                                                                  BNCustomCallingConvention* cc);
	BINARYNINJACOREAPI void BNRegisterCallingConvention(BNArchitecture* arch, BNCallingConvention* cc);
	BINARYNINJACOREAPI BNCallingConvention* BNNewCallingConventionReference(BNCallingConvention* cc);
	BINARYNINJACOREAPI void BNFreeCallingConvention(BNCallingConvention* cc);

	BINARYNINJACOREAPI BNCallingConvention** BNGetArchitectureCallingConventions(BNArchitecture* arch, size_t* count);
	BINARYNINJACOREAPI void BNFreeCallingConventionList(BNCallingConvention** list, size_t count);
	BINARYNINJACOREAPI BNCallingConvention* BNGetArchitectureCallingConventionByName(BNArchitecture* arch,
	                                                                                 const char* name);

	BINARYNINJACOREAPI BNArchitecture* BNGetCallingConventionArchitecture(BNCallingConvention* cc);
	BINARYNINJACOREAPI char* BNGetCallingConventionName(BNCallingConvention* cc);
	BINARYNINJACOREAPI uint32_t* BNGetCallerSavedRegisters(BNCallingConvention* cc, size_t* count);

	BINARYNINJACOREAPI uint32_t* BNGetIntegerArgumentRegisters(BNCallingConvention* cc, size_t* count);
	BINARYNINJACOREAPI uint32_t* BNGetFloatArgumentRegisters(BNCallingConvention* cc, size_t* count);
	BINARYNINJACOREAPI bool BNAreArgumentRegistersSharedIndex(BNCallingConvention* cc);
	BINARYNINJACOREAPI bool BNIsStackReservedForArgumentRegisters(BNCallingConvention* cc);

	BINARYNINJACOREAPI uint32_t BNGetIntegerReturnValueRegister(BNCallingConvention* cc);
	BINARYNINJACOREAPI uint32_t BNGetHighIntegerReturnValueRegister(BNCallingConvention* cc);
	BINARYNINJACOREAPI uint32_t BNGetFloatReturnValueRegister(BNCallingConvention* cc);

	BINARYNINJACOREAPI BNCallingConvention* BNGetArchitectureDefaultCallingConvention(BNArchitecture* arch);
	BINARYNINJACOREAPI BNCallingConvention* BNGetArchitectureCdeclCallingConvention(BNArchitecture* arch);
	BINARYNINJACOREAPI BNCallingConvention* BNGetArchitectureStdcallCallingConvention(BNArchitecture* arch);
	BINARYNINJACOREAPI BNCallingConvention* BNGetArchitectureFastcallCallingConvention(BNArchitecture* arch);
	BINARYNINJACOREAPI void BNSetArchitectureDefaultCallingConvention(BNArchitecture* arch, BNCallingConvention* cc);
	BINARYNINJACOREAPI void BNSetArchitectureCdeclCallingConvention(BNArchitecture* arch, BNCallingConvention* cc);
	BINARYNINJACOREAPI void BNSetArchitectureStdcallCallingConvention(BNArchitecture* arch, BNCallingConvention* cc);
	BINARYNINJACOREAPI void BNSetArchitectureFastcallCallingConvention(BNArchitecture* arch, BNCallingConvention* cc);

	// Platforms
	BINARYNINJACOREAPI BNPlatform* BNCreatePlatform(BNArchitecture* arch, const char* name);
	BINARYNINJACOREAPI void BNRegisterPlatform(const char* os, BNPlatform* platform);
	BINARYNINJACOREAPI BNPlatform* BNNewPlatformReference(BNPlatform* platform);
	BINARYNINJACOREAPI void BNFreePlatform(BNPlatform* platform);

	BINARYNINJACOREAPI char* BNGetPlatformName(BNPlatform* platform);
	BINARYNINJACOREAPI BNArchitecture* BNGetPlatformArchitecture(BNPlatform* platform);

	BINARYNINJACOREAPI BNPlatform* BNGetPlatformByName(const char* name);
	BINARYNINJACOREAPI BNPlatform** BNGetPlatformList(size_t* count);
	BINARYNINJACOREAPI BNPlatform** BNGetPlatformListByArchitecture(BNArchitecture* arch, size_t* count);
	BINARYNINJACOREAPI BNPlatform** BNGetPlatformListByOS(const char* os, size_t* count);
	BINARYNINJACOREAPI BNPlatform** BNGetPlatformListByOSAndArchitecture(const char* os, BNArchitecture* arch,
	                                                                     size_t* count);
	BINARYNINJACOREAPI void BNFreePlatformList(BNPlatform** platform, size_t count);
	BINARYNINJACOREAPI char** BNGetPlatformOSList(size_t* count);
	BINARYNINJACOREAPI void BNFreePlatformOSList(char** list, size_t count);

	BINARYNINJACOREAPI BNCallingConvention* BNGetPlatformDefaultCallingConvention(BNPlatform* platform);
	BINARYNINJACOREAPI BNCallingConvention* BNGetPlatformCdeclCallingConvention(BNPlatform* platform);
	BINARYNINJACOREAPI BNCallingConvention* BNGetPlatformStdcallCallingConvention(BNPlatform* platform);
	BINARYNINJACOREAPI BNCallingConvention* BNGetPlatformFastcallCallingConvention(BNPlatform* platform);
	BINARYNINJACOREAPI BNCallingConvention** BNGetPlatformCallingConventions(BNPlatform* platform, size_t* count);
	BINARYNINJACOREAPI BNCallingConvention* BNGetPlatformSystemCallConvention(BNPlatform* platform);

	BINARYNINJACOREAPI void BNRegisterPlatformCallingConvention(BNPlatform* platform, BNCallingConvention* cc);
	BINARYNINJACOREAPI void BNRegisterPlatformDefaultCallingConvention(BNPlatform* platform, BNCallingConvention* cc);
	BINARYNINJACOREAPI void BNRegisterPlatformCdeclCallingConvention(BNPlatform* platform, BNCallingConvention* cc);
	BINARYNINJACOREAPI void BNRegisterPlatformStdcallCallingConvention(BNPlatform* platform, BNCallingConvention* cc);
	BINARYNINJACOREAPI void BNRegisterPlatformFastcallCallingConvention(BNPlatform* platform, BNCallingConvention* cc);
	BINARYNINJACOREAPI void BNSetPlatformSystemCallConvention(BNPlatform* platform, BNCallingConvention* cc);

	BINARYNINJACOREAPI BNPlatform* BNGetArchitectureStandalonePlatform(BNArchitecture* arch);

	BINARYNINJACOREAPI BNPlatform* BNGetRelatedPlatform(BNPlatform* platform, BNArchitecture* arch);
	BINARYNINJACOREAPI void BNAddRelatedPlatform(BNPlatform* platform, BNArchitecture* arch, BNPlatform* related);
	BINARYNINJACOREAPI BNPlatform* BNGetAssociatedPlatformByAddress(BNPlatform* platform, uint64_t* addr);

	BINARYNINJACOREAPI BNQualifiedNameAndType* BNGetPlatformTypes(BNPlatform* platform, size_t* count);
	BINARYNINJACOREAPI BNQualifiedNameAndType* BNGetPlatformVariables(BNPlatform* platform, size_t* count);
	BINARYNINJACOREAPI BNQualifiedNameAndType* BNGetPlatformFunctions(BNPlatform* platform, size_t* count);
	BINARYNINJACOREAPI BNSystemCallInfo* BNGetPlatformSystemCalls(BNPlatform* platform, size_t* count);
	BINARYNINJACOREAPI void BNFreeSystemCallList(BNSystemCallInfo* syscalls, size_t count);
	BINARYNINJACOREAPI BNType* BNGetPlatformTypeByName(BNPlatform* platform, BNQualifiedName* name);
	BINARYNINJACOREAPI BNType* BNGetPlatformVariableByName(BNPlatform* platform, BNQualifiedName* name);
	BINARYNINJACOREAPI BNType* BNGetPlatformFunctionByName(BNPlatform* platform, BNQualifiedName* name);
	BINARYNINJACOREAPI char* BNGetPlatformSystemCallName(BNPlatform* platform, uint32_t number);
	BINARYNINJACOREAPI BNType* BNGetPlatformSystemCallType(BNPlatform* platform, uint32_t number);

	//Demangler
	BINARYNINJACOREAPI bool BNDemangleMS(BNArchitecture* arch,
	                                     const char* mangledName,
	                                     BNType** outType,
	                                     char*** outVarName,
	                                     size_t* outVarNameElements);

	// Scripting providers
	BINARYNINJACOREAPI BNScriptingProvider* BNRegisterScriptingProvider(const char* name,
		BNScriptingProviderCallbacks* callbacks);
	BINARYNINJACOREAPI BNScriptingProvider** BNGetScriptingProviderList(size_t* count);
	BINARYNINJACOREAPI void BNFreeScriptingProviderList(BNScriptingProvider** providers);
	BINARYNINJACOREAPI BNScriptingProvider* BNGetScriptingProviderByName(const char* name);

	BINARYNINJACOREAPI char* BNGetScriptingProviderName(BNScriptingProvider* provider);
	BINARYNINJACOREAPI BNScriptingInstance* BNCreateScriptingProviderInstance(BNScriptingProvider* provider);

	BINARYNINJACOREAPI BNScriptingInstance* BNInitScriptingInstance(BNScriptingProvider* provider,
		BNScriptingInstanceCallbacks* callbacks);
	BINARYNINJACOREAPI BNScriptingInstance* BNNewScriptingInstanceReference(BNScriptingInstance* instance);
	BINARYNINJACOREAPI void BNFreeScriptingInstance(BNScriptingInstance* instance);
	BINARYNINJACOREAPI void BNNotifyOutputForScriptingInstance(BNScriptingInstance* instance, const char* text);
	BINARYNINJACOREAPI void BNNotifyErrorForScriptingInstance(BNScriptingInstance* instance, const char* text);
	BINARYNINJACOREAPI void BNNotifyInputReadyStateForScriptingInstance(BNScriptingInstance* instance,
		BNScriptingProviderInputReadyState state);

	BINARYNINJACOREAPI void BNRegisterScriptingInstanceOutputListener(BNScriptingInstance* instance,
		BNScriptingOutputListener* callbacks);
	BINARYNINJACOREAPI void BNUnregisterScriptingInstanceOutputListener(BNScriptingInstance* instance,
		BNScriptingOutputListener* callbacks);

	BINARYNINJACOREAPI BNScriptingProviderInputReadyState BNGetScriptingInstanceInputReadyState(
		BNScriptingInstance* instance);
	BINARYNINJACOREAPI BNScriptingProviderExecuteResult BNExecuteScriptInput(BNScriptingInstance* instance,
		const char* input);
	BINARYNINJACOREAPI void BNSetScriptingInstanceCurrentBinaryView(BNScriptingInstance* instance, BNBinaryView* view);
	BINARYNINJACOREAPI void BNSetScriptingInstanceCurrentFunction(BNScriptingInstance* instance, BNFunction* func);
	BINARYNINJACOREAPI void BNSetScriptingInstanceCurrentBasicBlock(BNScriptingInstance* instance, BNBasicBlock* block);
	BINARYNINJACOREAPI void BNSetScriptingInstanceCurrentAddress(BNScriptingInstance* instance, uint64_t addr);
	BINARYNINJACOREAPI void BNSetScriptingInstanceCurrentSelection(BNScriptingInstance* instance,
		uint64_t begin, uint64_t end);

	// Main thread actions
	BINARYNINJACOREAPI void BNRegisterMainThread(BNMainThreadCallbacks* callbacks);
	BINARYNINJACOREAPI BNMainThreadAction* BNNewMainThreadActionReference(BNMainThreadAction* action);
	BINARYNINJACOREAPI void BNFreeMainThreadAction(BNMainThreadAction* action);
	BINARYNINJACOREAPI void BNExecuteMainThreadAction(BNMainThreadAction* action);
	BINARYNINJACOREAPI bool BNIsMainThreadActionDone(BNMainThreadAction* action);
	BINARYNINJACOREAPI void BNWaitForMainThreadAction(BNMainThreadAction* action);
	BINARYNINJACOREAPI BNMainThreadAction* BNExecuteOnMainThread(void* ctxt, void (*func)(void* ctxt));
	BINARYNINJACOREAPI void BNExecuteOnMainThreadAndWait(void* ctxt, void (*func)(void* ctxt));

	// Worker thread queue management
	BINARYNINJACOREAPI void BNWorkerEnqueue(void* ctxt, void (*action)(void* ctxt));
	BINARYNINJACOREAPI void BNWorkerPriorityEnqueue(void* ctxt, void (*action)(void* ctxt));
	BINARYNINJACOREAPI void BNWorkerInteractiveEnqueue(void* ctxt, void (*action)(void* ctxt));

	BINARYNINJACOREAPI size_t BNGetWorkerThreadCount(void);
	BINARYNINJACOREAPI void BNSetWorkerThreadCount(size_t count);

	// Background task progress reporting
	BINARYNINJACOREAPI BNBackgroundTask* BNBeginBackgroundTask(const char* initialText, bool canCancel);
	BINARYNINJACOREAPI void BNFinishBackgroundTask(BNBackgroundTask* task);
	BINARYNINJACOREAPI void BNSetBackgroundTaskProgressText(BNBackgroundTask* task, const char* text);
	BINARYNINJACOREAPI bool BNIsBackgroundTaskCancelled(BNBackgroundTask* task);

	BINARYNINJACOREAPI BNBackgroundTask** BNGetRunningBackgroundTasks(size_t* count);
	BINARYNINJACOREAPI BNBackgroundTask* BNNewBackgroundTaskReference(BNBackgroundTask* task);
	BINARYNINJACOREAPI void BNFreeBackgroundTask(BNBackgroundTask* task);
	BINARYNINJACOREAPI void BNFreeBackgroundTaskList(BNBackgroundTask** tasks, size_t count);
	BINARYNINJACOREAPI char* BNGetBackgroundTaskProgressText(BNBackgroundTask* task);
	BINARYNINJACOREAPI bool BNCanCancelBackgroundTask(BNBackgroundTask* task);
	BINARYNINJACOREAPI void BNCancelBackgroundTask(BNBackgroundTask* task);
	BINARYNINJACOREAPI bool BNIsBackgroundTaskFinished(BNBackgroundTask* task);

	// Interaction APIs
	BINARYNINJACOREAPI void BNRegisterInteractionHandler(BNInteractionHandlerCallbacks* callbacks);
	BINARYNINJACOREAPI char* BNMarkdownToHTML(const char* contents);
	BINARYNINJACOREAPI void BNShowPlainTextReport(BNBinaryView* view, const char* title, const char* contents);
	BINARYNINJACOREAPI void BNShowMarkdownReport(BNBinaryView* view, const char* title, const char* contents,
		const char* plaintext);
	BINARYNINJACOREAPI void BNShowHTMLReport(BNBinaryView* view, const char* title, const char* contents,
		const char* plaintext);
	BINARYNINJACOREAPI bool BNGetTextLineInput(char** result, const char* prompt, const char* title);
	BINARYNINJACOREAPI bool BNGetIntegerInput(int64_t* result, const char* prompt, const char* title);
	BINARYNINJACOREAPI bool BNGetAddressInput(uint64_t* result, const char* prompt, const char* title,
		BNBinaryView* view, uint64_t currentAddr);
	BINARYNINJACOREAPI bool BNGetChoiceInput(size_t* result, const char* prompt, const char* title,
		const char** choices, size_t count);
	BINARYNINJACOREAPI bool BNGetOpenFileNameInput(char** result, const char* prompt, const char* ext);
	BINARYNINJACOREAPI bool BNGetSaveFileNameInput(char** result, const char* prompt, const char* ext,
		const char* defaultName);
	BINARYNINJACOREAPI bool BNGetDirectoryNameInput(char** result, const char* prompt, const char* defaultName);
	BINARYNINJACOREAPI bool BNGetFormInput(BNFormInputField* fields, size_t count, const char* title);
	BINARYNINJACOREAPI void BNFreeFormInputResults(BNFormInputField* fields, size_t count);
	BINARYNINJACOREAPI BNMessageBoxButtonResult BNShowMessageBox(const char* title, const char* text,
		BNMessageBoxButtonSet buttons, BNMessageBoxIcon icon);

	BINARYNINJACOREAPI bool BNDemangleGNU3(BNArchitecture* arch,
	                                       const char* mangledName,
	                                       BNType** outType,
	                                       char*** outVarName,
	                                       size_t* outVarNameElements);
	BINARYNINJACOREAPI void BNFreeDemangledName(char*** name, size_t nameElements);

	// Plugin repository APIs
	BINARYNINJACOREAPI const char* BNPluginGetApi(BNRepoPlugin* p);
	BINARYNINJACOREAPI const char* BNPluginGetAuthor(BNRepoPlugin* p);
	BINARYNINJACOREAPI const char* BNPluginGetDescription(BNRepoPlugin* p);
	BINARYNINJACOREAPI const char* BNPluginGetLicense(BNRepoPlugin* p);
	BINARYNINJACOREAPI const char* BNPluginGetLicenseText(BNRepoPlugin* p);
	BINARYNINJACOREAPI const char* BNPluginGetLongdescription(BNRepoPlugin* p);
	BINARYNINJACOREAPI const char* BNPluginGetMinimimVersions(BNRepoPlugin* p);
	BINARYNINJACOREAPI const char* BNPluginGetName(BNRepoPlugin* p);
	BINARYNINJACOREAPI const char* BNPluginGetUrl(BNRepoPlugin* p);
	BINARYNINJACOREAPI const char* BNPluginGetVersion(BNRepoPlugin* p);
	BINARYNINJACOREAPI void BNFreePluginTypes(BNPluginType* r);
	BINARYNINJACOREAPI BNRepoPlugin* BNNewPluginReference(BNRepoPlugin* r);
	BINARYNINJACOREAPI void BNFreePlugin(BNRepoPlugin* plugin);
	BINARYNINJACOREAPI const char* BNPluginGetPath(BNRepoPlugin* p);
	BINARYNINJACOREAPI bool BNPluginIsInstalled(BNRepoPlugin* p);
	BINARYNINJACOREAPI void BNPluginSetEnabled(BNRepoPlugin* p, bool enabled);
	BINARYNINJACOREAPI bool BNPluginIsEnabled(BNRepoPlugin* p);
	BINARYNINJACOREAPI BNPluginUpdateStatus BNPluginGetPluginUpdateStatus(BNRepoPlugin* p);
	BINARYNINJACOREAPI BNPluginType* BNPluginGetPluginTypes(BNRepoPlugin* p, size_t* count);
	BINARYNINJACOREAPI bool BNPluginEnable(BNRepoPlugin* p);
	BINARYNINJACOREAPI bool BNPluginDisable(BNRepoPlugin* p);
	BINARYNINJACOREAPI bool BNPluginInstall(BNRepoPlugin* p);
	BINARYNINJACOREAPI bool BNPluginUninstall(BNRepoPlugin* p);

	BINARYNINJACOREAPI BNRepository* BNNewRepositoryReference(BNRepository* r);
	BINARYNINJACOREAPI void BNFreeRepository(BNRepository* r);
	BINARYNINJACOREAPI char* BNRepositoryGetUrl(BNRepository* r);
	BINARYNINJACOREAPI char* BNRepositoryGetRepoPath(BNRepository* r);
	BINARYNINJACOREAPI char* BNRepositoryGetLocalReference(BNRepository* r);
	BINARYNINJACOREAPI char* BNRepositoryGetRemoteReference(BNRepository* r);
	BINARYNINJACOREAPI BNRepoPlugin** BNRepositoryGetPlugins(BNRepository* r, size_t* count);
	BINARYNINJACOREAPI void BNFreeRepositoryPluginList(BNRepoPlugin** r);
	BINARYNINJACOREAPI bool BNRepositoryIsInitialized(BNRepository* r);
	BINARYNINJACOREAPI void BNRepositoryFreePluginDirectoryList(char** list, size_t count);
	BINARYNINJACOREAPI BNRepoPlugin* BNRepositoryGetPluginByPath(BNRepository* r, const char* pluginPath);
	BINARYNINJACOREAPI const char* BNRepositoryGetPluginsPath(BNRepository* r);

	BINARYNINJACOREAPI BNRepositoryManager* BNCreateRepositoryManager(const char* enabledPluginsPath);
	BINARYNINJACOREAPI BNRepositoryManager* BNNewRepositoryManagerReference(BNRepositoryManager* r);
	BINARYNINJACOREAPI void BNFreeRepositoryManager(BNRepositoryManager* r);
	BINARYNINJACOREAPI bool BNRepositoryManagerCheckForUpdates(BNRepositoryManager* r);
	BINARYNINJACOREAPI BNRepository** BNRepositoryManagerGetRepositories(BNRepositoryManager* r, size_t* count);
	BINARYNINJACOREAPI void BNFreeRepositoryManagerRepositoriesList(BNRepository** r);
	BINARYNINJACOREAPI bool BNRepositoryManagerAddRepository(BNRepositoryManager* r,
		const char* url,
		const char* repoPath,
		const char* localReference,
		const char* remoteReference);
	BINARYNINJACOREAPI bool BNRepositoryManagerEnablePlugin(BNRepositoryManager* r, const char* repoName, const char* pluginPath);
	BINARYNINJACOREAPI bool BNRepositoryManagerDisablePlugin(BNRepositoryManager* r, const char* repoName, const char* pluginPath);
	BINARYNINJACOREAPI bool BNRepositoryManagerInstallPlugin(BNRepositoryManager* r, const char* repoName, const char* pluginPath);
	BINARYNINJACOREAPI bool BNRepositoryManagerUninstallPlugin(BNRepositoryManager* r, const char* repoName, const char* pluginPath);
	BINARYNINJACOREAPI bool BNRepositoryManagerUpdatePlugin(BNRepositoryManager* r, const char* repoName, const char* pluginPath);
	BINARYNINJACOREAPI BNRepository* BNRepositoryGetRepositoryByPath(BNRepositoryManager* r, const char* repoPath);
	BINARYNINJACOREAPI BNRepositoryManager* BNGetRepositoryManager();

	BINARYNINJACOREAPI BNRepository* BNRepositoryManagerGetDefaultRepository(BNRepositoryManager* r);
	BINARYNINJACOREAPI void BNRegisterForPluginLoading(
		const char* pluginApiName,
		bool (*cb)(const char* repoPath, const char* pluginPath, void* ctx),
		void* ctx);
	BINARYNINJACOREAPI bool BNLoadPluginForApi(const char* pluginApiName, const char* repoPath, const char* pluginPath);

	// LLVM Services APIs
	BINARYNINJACOREAPI void BNLlvmServicesInit(void);

	BINARYNINJACOREAPI int BNLlvmServicesAssemble(const char *src, int dialect, const char *triplet,
		int codeModel, int relocMode, char **outBytes, int *outBytesLen, char **err, int *errLen);

	BINARYNINJACOREAPI void BNLlvmServicesAssembleFree(char *outBytes, char *err);

	// Filesystem functionality
	BINARYNINJACOREAPI int BNDeleteFile(const char* path);
	BINARYNINJACOREAPI int BNDeleteDirectory(const char* path, int contentsOnly);
	BINARYNINJACOREAPI int BNCreateDirectory(const char* path);
#ifdef __cplusplus
}
#endif

#endif<|MERGE_RESOLUTION|>--- conflicted
+++ resolved
@@ -71,7 +71,6 @@
 #define BN_DEFAULT_MIN_STRING_LENGTH 4
 #define BN_MAX_STRING_LENGTH         128
 
-<<<<<<< HEAD
 #define LLVM_SVCS_CB_NOTE 0
 #define LLVM_SVCS_CB_WARNING 1
 #define LLVM_SVCS_CB_ERROR 2
@@ -89,10 +88,9 @@
 #define LLVM_SVCS_RM_STATIC 0
 #define LLVM_SVCS_RM_PIC 1
 #define LLVM_SVCS_RM_DYNAMIC_NO_PIC 2
-=======
+
 #define BN_MAX_VARIABLE_OFFSET       0x7fffffffffLL
 #define BN_MAX_VARIABLE_INDEX        0xfffff
->>>>>>> 66c7acca
 
 #ifdef __cplusplus
 extern "C"
